--- conflicted
+++ resolved
@@ -328,15 +328,11 @@
 
                 for (auto&& p : profiles)
                 {
-<<<<<<< HEAD
-                    if (p.width == width && p.height == height && p.fps == fps && p.format == format && p.stream == stream)
-=======
                     if (p.width == width &&
                         p.height == height &&
                         p.fps == fps &&
                         p.format == format &&
                         p.stream == stream)
->>>>>>> b0e9c657
                         results.push_back(p);
                 }
             }
@@ -355,13 +351,22 @@
         streaming = false;
         queues.flush();
         dev.stop();
+        dev.close();
     }
 
     void play(const std::vector<rs::stream_profile>& profiles)
     {
         std::lock_guard<std::recursive_mutex> lock(mtx);
         dev.open(profiles);
-        dev.start(queues);
+        try {
+            dev.start(queues);
+        }
+        catch (...)
+        {
+            dev.close();
+            throw;
+        }
+
         streaming = true;
     }
 
@@ -710,11 +715,7 @@
                     ImGui::PushItemWidth(-1);
                     label = to_string() << sub->dev.get_camera_info(RS_CAMERA_INFO_DEVICE_NAME)
                                         << sub->dev.get_camera_info(RS_CAMERA_INFO_MODULE_NAME) << " resolution";
-<<<<<<< HEAD
                     if (sub->streaming) ImGui::Text(res_chars[sub->selected_res_id]);
-=======
-                    if (sub->current_stream.get()) ImGui::Text(res_chars[sub->selected_res_id]);
->>>>>>> b0e9c657
                     else ImGui::Combo(label.c_str(), &sub->selected_res_id, res_chars.data(),
                                       static_cast<int>(res_chars.size()));
                     ImGui::PopItemWidth();
@@ -724,11 +725,7 @@
                     ImGui::PushItemWidth(-1);
                     label = to_string() << sub->dev.get_camera_info(RS_CAMERA_INFO_DEVICE_NAME)
                                         << sub->dev.get_camera_info(RS_CAMERA_INFO_MODULE_NAME) << " fps";
-<<<<<<< HEAD
                     if (sub->streaming) ImGui::Text(fps_chars[sub->selected_fps_id]);
-=======
-                    if (sub->current_stream.get()) ImGui::Text(fps_chars[sub->selected_fps_id]);
->>>>>>> b0e9c657
                     else ImGui::Combo(label.c_str(), &sub->selected_fps_id, fps_chars.data(),
                                       static_cast<int>(fps_chars.size()));
                     ImGui::PopItemWidth();
@@ -763,13 +760,8 @@
                             ImGui::PushItemWidth(-1);
                             label = to_string() << sub->dev.get_camera_info(RS_CAMERA_INFO_DEVICE_NAME)
                                                 << sub->dev.get_camera_info(RS_CAMERA_INFO_MODULE_NAME)
-<<<<<<< HEAD
-                                << " " << rs_stream_to_string(stream) << " format";
+                                                << " " << rs_stream_to_string(stream) << " format";
                             if (sub->streaming) ImGui::Text(formats_chars[sub->selected_format_id[stream]]);
-=======
-                                                << " " << rs_stream_to_string(stream) << " format";
-                            if (sub->current_stream.get()) ImGui::Text(formats_chars[sub->selected_format_id[stream]]);
->>>>>>> b0e9c657
                             else ImGui::Combo(label.c_str(), &sub->selected_format_id[stream], formats_chars.data(),
                                 static_cast<int>(formats_chars.size()));
                             ImGui::PopItemWidth();
