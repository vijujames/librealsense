// License: Apache 2.0. See LICENSE file in root directory.
// Copyright(c) 2015 Intel Corporation. All Rights Reserved.

#pragma once
#define GLFW_INCLUDE_GLU
#include <GLFW/glfw3.h>
#include <librealsense/rs2.hpp>

#include <sstream>
#include <iostream>

using namespace rs2;
using namespace std;

struct rect
{
    float x, y;
    float w, h;
};

class texture_buffer
{
    GLuint texture;

public:

    void upload(const rs2::frame& frame)
    {
        if(!frame)
            return;
        // If the frame timestamp has changed since the last time show(...) was called, re-upload the texture
        if (!texture)
            glGenTextures(1, &texture);

        int width = 0;
        int height = 0;
        int stride = 0;
        auto format = frame.get_profile().format();
        auto data = frame.get_data();

        auto image = frame.as<video_frame>();

        if (image)
        {
            width = image.get_width();
            height = image.get_height();
            stride = image.get_stride_in_bytes();
        }

        glBindTexture(GL_TEXTURE_2D, texture);
        stride = stride == 0 ? width : stride;

        switch (format)
        {
        case RS2_FORMAT_ANY:
            throw std::runtime_error("not a valid format");

        case RS2_FORMAT_Z16: case RS2_FORMAT_RGB8: case RS2_FORMAT_BGR8: // Display both RGB and BGR by interpreting them RGB, to show the flipped byte ordering. Obviously, GL_BGR could be used on OpenGL 1.2+
            glTexImage2D(GL_TEXTURE_2D, 0, GL_RGB, width, height, 0, GL_RGB, GL_UNSIGNED_BYTE, data);
            break;
        default:
            throw std::runtime_error("The requested format is not suported by this demo!");
        }
        glTexParameteri(GL_TEXTURE_2D, GL_TEXTURE_MAG_FILTER, GL_LINEAR);
        glTexParameteri(GL_TEXTURE_2D, GL_TEXTURE_MIN_FILTER, GL_LINEAR);
        glTexParameteri(GL_TEXTURE_2D, GL_TEXTURE_WRAP_S, GL_CLAMP);
        glTexParameteri(GL_TEXTURE_2D, GL_TEXTURE_WRAP_T, GL_CLAMP);
        glPixelStorei(GL_UNPACK_ROW_LENGTH, 0);
        glBindTexture(GL_TEXTURE_2D, 0);
    }


    void draw_texture(const rect& t) const
    {
        glBegin(GL_QUAD_STRIP);
        {
            glTexCoord2f(0.f, 1.f); glVertex2f(t.x, t.y + t.h);
            glTexCoord2f(0.f, 0.f); glVertex2f(t.x, t.y);
            glTexCoord2f(1.f, 1.f); glVertex2f(t.x + t.w, t.y + t.h);
            glTexCoord2f(1.f, 0.f); glVertex2f(t.x + t.w, t.y);
        }
        glEnd();
    }

    void show(const rect& r) const
    {
        if (!texture)
            return;

        glBindTexture(GL_TEXTURE_2D, texture);
        glEnable(GL_TEXTURE_2D);
        draw_texture(r);

        glDisable(GL_TEXTURE_2D);
        glBindTexture(GL_TEXTURE_2D, 0);
    }
};

<<<<<<< HEAD
void render(const rs2::frame frame,  int index,  texture_buffer& texture, GLFWwindow* win)
{
=======
void render(int index, const texture_buffer& texture, GLFWwindow* win)
{

>>>>>>> b27c6502
    int w, h;
    glfwGetFramebufferSize(win, &w, &h);

    auto tile_w = static_cast<float>(static_cast<float>(w) / 2);
<<<<<<< HEAD
    auto tile_h = static_cast<float>(static_cast<float>(h) );

    if(frame)
        texture.upload(frame);

    texture.show({ index * tile_w, 0, tile_w, tile_h });
=======
    auto tile_h = static_cast<float>(static_cast<float>(h));

    // Clear the framebuffer
    glViewport(0, 0, w, h);
    glClear(GL_COLOR_BUFFER_BIT);

    // Draw the images
    glPushMatrix();
    glfwGetWindowSize(win, &w, &h);
    glOrtho(0, w, h, 0, -1, +1);

    texture.show({ index * tile_w,  0, tile_w, tile_h });

    glPopMatrix();
    glfwSwapBuffers(win);
>>>>>>> b27c6502
}

int main(int argc, char * argv[]) try
{
    rs2::pipeline pipe;
    p.start();

    colorizer depth_colorizer;

    GLFWwindow* win;

    texture_buffer textures[RS2_STREAM_COUNT];

    // Open a GLFW window
    glfwInit();
    ostringstream ss;
    ss << "CPP Capture Example ("/* << dev.get_info(RS2_CAMERA_INFO_NAME) <<*/ ")";

    win = glfwCreateWindow(1280, 720, ss.str().c_str(), nullptr, nullptr);
    glfwMakeContextCurrent(win);

    int w, h;
    glfwGetFramebufferSize(win, &w, &h);

    while (!glfwWindowShouldClose(win))
    {
        // Wait for new images
        glfwPollEvents();

<<<<<<< HEAD
        auto frames = pipe.wait_for_frames();

        auto depth = depth_colorizer.colorize(frames.get_depth());
        auto color = frames.get_color();

        // Clear the framebuffer
        glClear(GL_COLOR_BUFFER_BIT);
        glViewport(0, 0, w, h);

        // Draw the images
        glPushMatrix();
        glfwGetWindowSize(win, &w, &h);
        glOrtho(0, w, h, 0, -1, +1);

        render(depth, 0, textures[RS2_STREAM_DEPTH], win);
        render(color, 1, textures[RS2_STREAM_COLOR], win);

        glPopMatrix();
        glfwSwapBuffers(win);

=======
        auto frames = p.wait_for_frames();

        if(frames.size() == 0)
            continue;

        auto depth = frames.get_depth();
        depth = depth? depth_colorizer.colorize(depth) : depth;
        auto color = frames.get_color();

        textures[RS2_STREAM_DEPTH].upload(depth);
        textures[RS2_STREAM_COLOR].upload(color);


        render(0, textures[RS2_STREAM_DEPTH], win);
        render(1, textures[RS2_STREAM_COLOR], win);
>>>>>>> b27c6502
    }

    glfwDestroyWindow(win);
    glfwTerminate();
    return EXIT_SUCCESS;
}

catch (const error & e)
{
    cerr << "RealSense error calling " << e.get_failed_function() << "(" << e.get_failed_args() << "):\n    " << e.what() << endl;
}
catch (const exception & e)
{
    cerr << e.what() << endl;
}


<|MERGE_RESOLUTION|>--- conflicted
+++ resolved
@@ -96,48 +96,25 @@
     }
 };
 
-<<<<<<< HEAD
 void render(const rs2::frame frame,  int index,  texture_buffer& texture, GLFWwindow* win)
 {
-=======
-void render(int index, const texture_buffer& texture, GLFWwindow* win)
-{
 
->>>>>>> b27c6502
     int w, h;
     glfwGetFramebufferSize(win, &w, &h);
 
     auto tile_w = static_cast<float>(static_cast<float>(w) / 2);
-<<<<<<< HEAD
     auto tile_h = static_cast<float>(static_cast<float>(h) );
 
     if(frame)
         texture.upload(frame);
 
     texture.show({ index * tile_w, 0, tile_w, tile_h });
-=======
-    auto tile_h = static_cast<float>(static_cast<float>(h));
-
-    // Clear the framebuffer
-    glViewport(0, 0, w, h);
-    glClear(GL_COLOR_BUFFER_BIT);
-
-    // Draw the images
-    glPushMatrix();
-    glfwGetWindowSize(win, &w, &h);
-    glOrtho(0, w, h, 0, -1, +1);
-
-    texture.show({ index * tile_w,  0, tile_w, tile_h });
-
-    glPopMatrix();
-    glfwSwapBuffers(win);
->>>>>>> b27c6502
 }
 
 int main(int argc, char * argv[]) try
 {
     rs2::pipeline pipe;
-    p.start();
+    pipe.start();
 
     colorizer depth_colorizer;
 
@@ -161,7 +138,7 @@
         // Wait for new images
         glfwPollEvents();
 
-<<<<<<< HEAD
+
         auto frames = pipe.wait_for_frames();
 
         auto depth = depth_colorizer.colorize(frames.get_depth());
@@ -182,23 +159,6 @@
         glPopMatrix();
         glfwSwapBuffers(win);
 
-=======
-        auto frames = p.wait_for_frames();
-
-        if(frames.size() == 0)
-            continue;
-
-        auto depth = frames.get_depth();
-        depth = depth? depth_colorizer.colorize(depth) : depth;
-        auto color = frames.get_color();
-
-        textures[RS2_STREAM_DEPTH].upload(depth);
-        textures[RS2_STREAM_COLOR].upload(color);
-
-
-        render(0, textures[RS2_STREAM_DEPTH], win);
-        render(1, textures[RS2_STREAM_COLOR], win);
->>>>>>> b27c6502
     }
 
     glfwDestroyWindow(win);
