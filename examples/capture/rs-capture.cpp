// License: Apache 2.0. See LICENSE file in root directory.
// Copyright(c) 2015 Intel Corporation. All Rights Reserved.

#include <librealsense/rs2.hpp>
#include <librealsense/rsutil2.hpp>
#include "example.hpp"

#include <sstream>
#include <iostream>
#include <memory>

using namespace rs2;
using namespace std;


int main(int argc, char * argv[])
{
    context ctx;
    util::device_hub hub(ctx);

    auto finished = false;
    GLFWwindow* win;
    log_to_file(RS2_LOG_SEVERITY_DEBUG);

    while (!finished)
    {
        try
        {
            auto dev = hub.wait_for_device();

            // Configure all supported streams to run at 30 frames per second
            util::config config;
            config.enable_all(preset::best_quality);

            auto stream = config.open(dev);

            syncer_processing_block syncer;
            stream.start(syncer);

            size_t max_frames = 0;

           // black.start(syncer);
<<<<<<< HEAD
			frame_queue queue;
			syncer.start(queue);
            map<int, texture_buffer> buffers;
=======
            frame_queue queue;
            syncer.start(queue);
            texture_buffer buffers[RS2_STREAM_COUNT];
>>>>>>> 744ccde0

            // Open a GLFW window
            glfwInit();
            ostringstream ss;
            ss << "CPP Capture Example (" << dev.get_info(RS2_CAMERA_INFO_NAME) << ")";

            win = glfwCreateWindow(1280, 720, ss.str().c_str(), nullptr, nullptr);
            glfwMakeContextCurrent(win);

            while (hub.is_connected(dev) && !glfwWindowShouldClose(win))
            {
                int w, h;
                glfwGetFramebufferSize(win, &w, &h);

<<<<<<< HEAD
				auto frames = queue.wait_for_frames();
=======
                auto index = 0;
                auto frames = queue.wait_for_frames();

                max_frames = std::max(max_frames, frames.size());

>>>>>>> 744ccde0
                //// for consistent visualization, sort frames based on stream type:
                sort(frames.begin(), frames.end(),
                     [](const frame& a, const frame& b) -> bool
                {
                    return a.get_profile().unique_id() < b.get_profile().unique_id();
                });

<<<<<<< HEAD
=======
                auto tiles_horisontal = static_cast<int>(ceil(sqrt(max_frames)));
                auto tiles_vertical = ceil((float)max_frames / tiles_horisontal);
                auto tile_w = static_cast<float>((float)w / tiles_horisontal);
                auto tile_h = static_cast<float>((float)h / tiles_vertical);
>>>>>>> 744ccde0

                for (auto&& frame : frames)
                {
                    buffers[frame.get_profile().unique_id()].upload(frame);
                }

                auto tiles_horisontal = static_cast<int>(ceil(sqrt(buffers.size())));
                auto tiles_vertical = ceil(static_cast<float>(buffers.size()) / tiles_horisontal);
                auto tile_w = static_cast<float>(static_cast<float>(w) / tiles_horisontal);
                auto tile_h = static_cast<float>(static_cast<float>(h) / tiles_vertical);

                // Wait for new images
                glfwPollEvents();

                // Clear the framebuffer
                glViewport(0, 0, w, h);
                glClear(GL_COLOR_BUFFER_BIT);

                // Draw the images
                glPushMatrix();
                glfwGetWindowSize(win, &w, &h);
                glOrtho(0, w, h, 0, -1, +1);

                for (auto&& frame : frames)
                {
                    auto stream_index = frame.get_profile().unique_id();

                    auto index = distance(begin(buffers), buffers.find(stream_index));
                    auto col_id = index / tiles_horisontal;
                    auto row_id = index % tiles_horisontal;

                    buffers[stream_index].show({ row_id * tile_w, static_cast<float>(col_id * tile_h), tile_w, tile_h }, 1);
                }

                glPopMatrix();
                glfwSwapBuffers(win);
            }

            if (glfwWindowShouldClose(win))
                finished = true;
<<<<<<< HEAD
=======

>>>>>>> 744ccde0
        }
        catch (const error & e)
        {
            cerr << "RealSense error calling " << e.get_failed_function() << "(" << e.get_failed_args() << "):\n    " << e.what() << endl;
        }
        catch (const exception & e)
        {
            cerr << e.what() << endl;
        }
        glfwDestroyWindow(win);
        glfwTerminate();
    }
    return EXIT_SUCCESS;
}<|MERGE_RESOLUTION|>--- conflicted
+++ resolved
@@ -40,15 +40,9 @@
             size_t max_frames = 0;
 
            // black.start(syncer);
-<<<<<<< HEAD
-			frame_queue queue;
-			syncer.start(queue);
-            map<int, texture_buffer> buffers;
-=======
             frame_queue queue;
             syncer.start(queue);
-            texture_buffer buffers[RS2_STREAM_COUNT];
->>>>>>> 744ccde0
+            map<int, texture_buffer> buffers;
 
             // Open a GLFW window
             glfwInit();
@@ -63,15 +57,10 @@
                 int w, h;
                 glfwGetFramebufferSize(win, &w, &h);
 
-<<<<<<< HEAD
-				auto frames = queue.wait_for_frames();
-=======
-                auto index = 0;
                 auto frames = queue.wait_for_frames();
 
                 max_frames = std::max(max_frames, frames.size());
 
->>>>>>> 744ccde0
                 //// for consistent visualization, sort frames based on stream type:
                 sort(frames.begin(), frames.end(),
                      [](const frame& a, const frame& b) -> bool
@@ -79,13 +68,6 @@
                     return a.get_profile().unique_id() < b.get_profile().unique_id();
                 });
 
-<<<<<<< HEAD
-=======
-                auto tiles_horisontal = static_cast<int>(ceil(sqrt(max_frames)));
-                auto tiles_vertical = ceil((float)max_frames / tiles_horisontal);
-                auto tile_w = static_cast<float>((float)w / tiles_horisontal);
-                auto tile_h = static_cast<float>((float)h / tiles_vertical);
->>>>>>> 744ccde0
 
                 for (auto&& frame : frames)
                 {
@@ -126,10 +108,6 @@
 
             if (glfwWindowShouldClose(win))
                 finished = true;
-<<<<<<< HEAD
-=======
-
->>>>>>> 744ccde0
         }
         catch (const error & e)
         {
