--- conflicted
+++ resolved
@@ -2674,24 +2674,11 @@
                 if (dev->post_processing_enabled)
                     for (auto&& p : dev->profiles)
                     {
-<<<<<<< HEAD
-                        auto dec_filter = s.second.dev->decimation_filter;
-                        auto spatial_filter = s.second.dev->spatial_filter;
-                        auto temp_filter = s.second.dev->temporal_filter;
-
-                        //return dec_filter->proccess(f);
-                        //return spatial_filter->proccess(dec_filter->proccess(f));
-                        return temp_filter->proccess(spatial_filter->proccess(dec_filter->proccess(f))); // Evgeni
-                        //return temp_filter->proccess(dec_filter->proccess(f));
-                    }
-=======
                         if (p.stream_type() == RS2_STREAM_DEPTH )
                         {
                             auto dec_filter = s.second.dev->decimation_filter;
                             auto spatial_filter = s.second.dev->spatial_filter;
                             auto temp_filter = s.second.dev->temporal_filter;
->>>>>>> 7f4e452c
-
 
                             if (dec_filter->enabled)
                                 f = dec_filter->invoke(f);
@@ -2773,13 +2760,17 @@
                 {
                     processing_block.invoke(frames);
                 }
+                else
+                {
+                    std::this_thread::sleep_for(std::chrono::milliseconds(10));
+                }
             }
             catch (...) {}
 
 
 //            // There is no practical reason to re-calculate the 3D model
 //            // at higher frequency then 100 FPS
-            std::this_thread::sleep_for(std::chrono::milliseconds(10));
+
         }
     }
 
