// License: Apache 2.0. See LICENSE file in root directory.
// Copyright(c) 2017 Intel Corporation. All Rights Reserved.

#pragma once
#include <librealsense2/rs.hpp>

#include "rendering.h"
#include "ux-window.h"
#include "parser.hpp"

#define GLFW_INCLUDE_GLU
#include <GLFW/glfw3.h>
#include <imgui.h>
#include <imgui_impl_glfw.h>
#include <map>
#include <set>
#include <array>
#include <unordered_map>

#include "imgui-fonts-karla.hpp"
#include "imgui-fonts-fontawesome.hpp"

#include "realsense-ui-advanced-mode.h"

ImVec4 from_rgba(uint8_t r, uint8_t g, uint8_t b, uint8_t a, bool consistent_color = false);
ImVec4 operator+(const ImVec4& c, float v);

static const ImVec4 light_blue = from_rgba(0, 174, 239, 255, true); // Light blue color for selected elements such as play button glyph when paused
static const ImVec4 regular_blue = from_rgba(0, 115, 200, 255, true); // Checkbox mark, slider grabber
static const ImVec4 light_grey = from_rgba(0xc3, 0xd5, 0xe5, 0xff, true); // Text
static const ImVec4 dark_window_background = from_rgba(9, 11, 13, 255);
static const ImVec4 almost_white_bg = from_rgba(230, 230, 230, 255, true);
static const ImVec4 black = from_rgba(0, 0, 0, 255, true);
static const ImVec4 transparent = from_rgba(0, 0, 0, 0, true);
static const ImVec4 white = from_rgba(0xff, 0xff, 0xff, 0xff, true);
static const ImVec4 scrollbar_bg = from_rgba(14, 17, 20, 255);
static const ImVec4 scrollbar_grab = from_rgba(54, 66, 67, 255);
static const ImVec4 grey{ 0.5f,0.5f,0.5f,1.f };
static const ImVec4 dark_grey = from_rgba(30, 30, 30, 255);
static const ImVec4 sensor_header_light_blue = from_rgba(80, 99, 115, 0xff);
static const ImVec4 sensor_bg = from_rgba(36, 44, 51, 0xff);
static const ImVec4 redish = from_rgba(255, 46, 54, 255, true);
static const ImVec4 dark_red = from_rgba(200, 46, 54, 255, true);
static const ImVec4 button_color = from_rgba(62, 77, 89, 0xff);
static const ImVec4 header_window_bg = from_rgba(36, 44, 54, 0xff);
static const ImVec4 header_color = from_rgba(62, 77, 89, 255);
static const ImVec4 title_color = from_rgba(27, 33, 38, 255);
static const ImVec4 device_info_color = from_rgba(33, 40, 46, 255);
static const ImVec4 yellow = from_rgba(229, 195, 101, 255, true);
static const ImVec4 green = from_rgba(0x20, 0xe0, 0x20, 0xff, true);
static const ImVec4 dark_sensor_bg = from_rgba(0x1b, 0x21, 0x25, 200);

inline ImVec4 blend(const ImVec4& c, float a)
{
    return{ c.x, c.y, c.z, a * c.w };
}

namespace rs2
{
    class subdevice_model;
    struct notifications_model;

    void imgui_easy_theming(ImFont*& font_14, ImFont*& font_18);

    // Helper function to get window rect from GLFW
    rect get_window_rect(GLFWwindow* window);

    // Helper function to get monitor rect from GLFW
    rect get_monitor_rect(GLFWmonitor* monitor);

    // Select appropriate scale factor based on the display
    // that most of the application is presented on
    int pick_scale_factor(GLFWwindow* window);

    template<class T>
    void sort_together(std::vector<T>& vec, std::vector<std::string>& names)
    {
        std::vector<std::pair<T, std::string>> pairs(vec.size());
        for (size_t i = 0; i < vec.size(); i++) pairs[i] = std::make_pair(vec[i], names[i]);

        std::sort(begin(pairs), end(pairs),
        [](const std::pair<T, std::string>& lhs,
           const std::pair<T, std::string>& rhs) {
            return lhs.first < rhs.first;
        });

        for (size_t i = 0; i < vec.size(); i++)
        {
            vec[i] = pairs[i].first;
            names[i] = pairs[i].second;
        }
    }

    template<class T>
    void push_back_if_not_exists(std::vector<T>& vec, T value)
    {
        auto it = std::find(vec.begin(), vec.end(), value);
        if (it == vec.end()) vec.push_back(value);
    }

    struct frame_metadata
    {
        std::array<std::pair<bool,rs2_metadata_type>,RS2_FRAME_METADATA_COUNT> md_attributes{};
    };

    struct notification_model;
    typedef std::map<int, rect> streams_layout;

    std::vector<std::pair<std::string, std::string>> get_devices_names(const device_list& list);
    std::vector<std::string> get_device_info(const device& dev, bool include_location = true);

    class option_model
    {
    public:
        bool draw(std::string& error_message);
        void update_supported(std::string& error_message);
        void update_read_only_status(std::string& error_message);
        void update_all_fields(std::string& error_message, notifications_model& model);

        bool draw_option(bool update_read_only_options, bool is_streaming,
            std::string& error_message, notifications_model& model);

        rs2_option opt;
        option_range range;
        std::shared_ptr<options> endpoint;
        bool* invalidate_flag;
        bool supported = false;
        bool read_only = false;
        float value = 0.0f;
        std::string label = "";
        std::string id = "";
        subdevice_model* dev;

    private:
        bool is_all_integers() const;
        bool is_enum() const;
        bool is_checkbox() const;
    };

    class frame_queues
    {
    public:
        frame_queue& at(int id)
        {
            std::lock_guard<std::mutex> lock(_lookup_mutex);
            return _queues[id];
        }

        template<class T>
        void foreach(T action)
        {
            std::lock_guard<std::mutex> lock(_lookup_mutex);
            for (auto&& kvp : _queues)
                action(kvp.second);
        }

    private:
        std::unordered_map<int, frame_queue> _queues;
        std::mutex _lookup_mutex;
    };

    // Preserve user selections in UI
    struct subdevice_ui_selection
    {
        int selected_res_id = 0;
        int selected_shared_fps_id = 0;
        std::map<int, int> selected_fps_id;
        std::map<int, int> selected_format_id;
    };

     class viewer_model;
     class subdevice_model;

    class processing_block_model
    {
    public:
        processing_block_model(subdevice_model* owner,
            const std::string& name,
            std::shared_ptr<options> block,
            std::function<rs2::frame(rs2::frame)> invoker,
            std::string& error_message);

        const std::string& get_name() const { return _name; }

        option_model& get_option(rs2_option opt) { return options_metadata[opt]; }

        rs2::frame invoke(rs2::frame f) const { return _invoker(f); }

        bool enabled = false;
    private:
        std::shared_ptr<options> _block;
        std::map<int, option_model> options_metadata;
        std::string _name;
        subdevice_model* _owner;
        std::function<rs2::frame(rs2::frame)> _invoker;
    };

    class subdevice_model
    {
    public:
        static void populate_options(std::map<int, option_model>& opt_container,
            const device& dev,
            const sensor& s,
            bool* options_invalidated,
            subdevice_model* model,
            std::shared_ptr<options> options,
            std::string& error_message);

        subdevice_model(device& dev, std::shared_ptr<sensor> s, std::string& error_message);
        bool is_there_common_fps() ;
        bool draw_stream_selection();
        bool is_selected_combination_supported();
        std::vector<stream_profile> get_selected_profiles();
        void stop();
        void play(const std::vector<stream_profile>& profiles, viewer_model& viewer);
        void update(std::string& error_message, notifications_model& model);
        void draw_options(const std::vector<rs2_option>& drawing_order,
                          bool update_read_only_options, std::string& error_message,
                          notifications_model& model);
        int num_supported_options() const;
        bool draw_option(rs2_option opt, bool update_read_only_options,
            std::string& error_message, notifications_model& model)
        {
            return options_metadata[opt].draw_option(update_read_only_options, streaming, error_message, model);
        }

        bool is_paused() const;
        void pause();
        void resume();

        void restore_ui_selection() { ui = last_valid_ui; }
        void store_ui_selection() { last_valid_ui = ui; }

        template<typename T>
        bool get_default_selection_index(const std::vector<T>& values, const T & def, int* index)
        {
            auto max_default = values.begin();
            for (auto it = values.begin(); it != values.end(); it++)
            {

                if (*it == def)
                {
                    *index = (int)(it - values.begin());
                    return true;
                }
                if (*max_default < *it)
                {
                    max_default = it;
                }
            }
            *index = (int)(max_default - values.begin());
            return false;
        }

        std::shared_ptr<sensor> s;
        device dev;

        std::map<int, option_model> options_metadata;
        std::vector<std::string> resolutions;
        std::map<int, std::vector<std::string>> fpses_per_stream;
        std::vector<std::string> shared_fpses;
        std::map<int, std::vector<std::string>> formats;
        std::map<int, bool> stream_enabled;
        std::map<int, std::string> stream_display_names;

        subdevice_ui_selection ui;
        subdevice_ui_selection last_valid_ui;

        std::vector<std::pair<int, int>> res_values;
        std::map<int, std::vector<int>> fps_values_per_stream;
        std::vector<int> shared_fps_values;
        bool show_single_fps_list = false;
        std::map<int, std::vector<rs2_format>> format_values;

        std::vector<stream_profile> profiles;

        frame_queues queues;
        std::mutex _queue_lock;
        bool options_invalidated = false;
        int next_option = RS2_OPTION_COUNT;
        bool streaming = false;

        rect normalized_zoom{0, 0, 1, 1};
        rect roi_rect;
        bool auto_exposure_enabled = false;
        float depth_units = 1.f;

        bool roi_checked = false;

        std::atomic<bool> _pause;

        bool draw_streams_selector = true;
        bool draw_fps_selector = true;

        region_of_interest algo_roi;
        bool show_algo_roi = false;

        std::shared_ptr<rs2::colorizer> depth_colorizer;
        std::shared_ptr<processing_block_model> decimation_filter;
        std::shared_ptr<processing_block_model> spatial_filter;
        std::shared_ptr<processing_block_model> temporal_filter;

        std::vector<std::shared_ptr<processing_block_model>> post_processing;
        bool post_processing_enabled = false;
        std::vector<std::shared_ptr<processing_block_model>> const_effects;
    };

    class viewer_model;

    inline bool ends_with(const std::string& s, const std::string& suffix)
    {
        auto i = s.rbegin(), j = suffix.rbegin();
        for (; i != s.rend() && j != suffix.rend() && *i == *j;
            i++, j++);
        return j == suffix.rend();
    }

    void outline_rect(const rect& r);
    void draw_rect(const rect& r, int line_width = 1);

    class stream_model
    {
    public:
        stream_model();
        texture_buffer* upload_frame(frame&& f);
        bool is_stream_visible();
        void update_ae_roi_rect(const rect& stream_rect, const mouse_info& mouse, std::string& error_message);
        void show_frame(const rect& stream_rect, const mouse_info& g, std::string& error_message);
        void show_metadata(const mouse_info& g);
        rect get_normalized_zoom(const rect& stream_rect, const mouse_info& g, bool is_middle_clicked, float zoom_val);

        bool is_stream_alive();

        void show_stream_footer(const rect& stream_rect,const mouse_info& mouse);
        void show_stream_header(ImFont* font, rs2::rect stream_rect, viewer_model& viewer);

        void begin_stream(std::shared_ptr<subdevice_model> d, rs2::stream_profile p);
        rect layout;
        std::unique_ptr<texture_buffer> texture;
        float2 size;
        rect get_stream_bounds() const { return { 0, 0, size.x, size.y }; }
        stream_profile original_profile;
        stream_profile profile;
        std::chrono::high_resolution_clock::time_point last_frame;
        double              timestamp = 0.0;
        unsigned long long  frame_number = 0;
        rs2_timestamp_domain timestamp_domain = RS2_TIMESTAMP_DOMAIN_SYSTEM_TIME;
        fps_calc            fps;
        rect                roi_display_rect{};
        frame_metadata      frame_md;
        bool                metadata_displayed  = false;
        bool                capturing_roi       = false;    // active modification of roi
        std::shared_ptr<subdevice_model> dev;
        float _frame_timeout = 700.0f;
        float _min_timeout = 167.0f;

        bool _mid_click = false;
        float2 _middle_pos{0, 0};
        rect _normalized_zoom{0, 0, 1, 1};
        int color_map_idx = 1;
        bool show_stream_details = false;
        temporal_event _stream_not_alive;
    };

    std::pair<std::string, std::string> get_device_name(const device& dev);

    bool draw_combo_box(const std::string& id, const std::vector<std::string>& device_names, int& new_index);

    class device_model
    {
    public:
        void reset();
        explicit device_model(device& dev, std::string& error_message, viewer_model& viewer);
        void draw_device_details(device& dev, context& ctx);
        void start_recording(const std::string& path, std::string& error_message);
        void stop_recording();
        void pause_record();
        void resume_record();
        int draw_playback_panel(ImFont* font, viewer_model& view);
        void draw_advanced_mode_tab();
        void draw_controls(float panel_width, float panel_height,
            ux_window& window,
            std::string& error_message,
            device_model*& device_to_remove,
            viewer_model& viewer, float windows_width,
            bool update_read_only_options,
            std::vector<std::function<void()>>& draw_later);
        std::vector<std::shared_ptr<subdevice_model>> subdevices;

        bool metadata_supported = false;
        bool get_curr_advanced_controls = true;
        device dev;
        std::string id;
        bool is_recording = false;
        int seek_pos = 0;
        int playback_speed_index = 2;
        bool _playback_repeat = true;
        bool _should_replay = false;
        bool show_device_info = false;

        bool allow_remove = true;
        bool show_depth_only = false;
        bool show_stream_selection = true;

        std::vector<std::pair<std::string, std::string>> infos;
        std::vector<std::string> restarting_device_info;
    private:
        int draw_seek_bar();
        int draw_playback_controls(ImFont* font, viewer_model& view);
        advanced_mode_control amc;
        std::string pretty_time(std::chrono::nanoseconds duration);

        void play_defaults(viewer_model& view);

        std::shared_ptr<recorder> _recorder;
        std::vector<std::shared_ptr<subdevice_model>> live_subdevices;
    };

    struct notification_data
    {
        notification_data(std::string description,
                            double timestamp,
                            rs2_log_severity severity,
                            rs2_notification_category category);
        rs2_notification_category get_category() const;
        std::string get_description() const;
        double get_timestamp() const;
        rs2_log_severity get_severity() const;

        std::string _description;
        double _timestamp;
        rs2_log_severity _severity;
        rs2_notification_category _category;
    };

    struct notification_model
    {
        notification_model();
        notification_model(const notification_data& n);
        double get_age_in_ms() const;
        void draw(int w, int y, notification_model& selected);
        void set_color_scheme(float t) const;

        static const int MAX_LIFETIME_MS = 10000;
        int height = 40;
        int index;
        std::string message;
        double timestamp;
        rs2_log_severity severity;
        std::chrono::high_resolution_clock::time_point created_time;
        // TODO: Add more info
    };

    struct notifications_model
    {
        void add_notification(const notification_data& n);
        void draw(ImFont* font, int w, int h);

        std::string get_log()
        {
            std::string result;
            std::lock_guard<std::mutex> lock(m);
            for (auto&& l : log) std::copy(l.begin(), l.end(), std::back_inserter(result));
            return result;
        }

        void add_log(std::string line)
        {
            std::lock_guard<std::mutex> lock(m);
            if (!line.size()) return;
            if (line[line.size() - 1] != '\n') line += "\n";
            line = "- " + line;
            log.push_back(line);
        }

        std::vector<notification_model> pending_notifications;
        int index = 1;
        const int MAX_SIZE = 6;
        std::mutex m;

        std::vector<std::string> log;
        notification_model selected;
    };

    std::string get_file_name(const std::string& path);

    class viewer_model;
    class post_processing_filters
    {
    public:
        post_processing_filters(viewer_model& viewer)
            : processing_block([&](rs2::frame f, const rs2::frame_source& source)
            {
                proccess(std::move(f),source);
            }),
            viewer(viewer),
            keep_calculating(true),
            depth_stream_active(false),
            resulting_queue(3),
            frames_queue(4),
            t([this]() {render_loop(); })
        {
            processing_block.start(resulting_queue);
        }

        ~post_processing_filters() { stop(); }

        void update_texture(frame f) { pc.map_to(f); }

        void stop()
        {
            if (keep_calculating)
            {
                keep_calculating = false;
                t.join();
            }
        }

        rs2::frameset get_points()
        {
            frame f;
            if (resulting_queue.poll_for_frame(&f))
            {
                rs2::frameset frameset(f);
                model = frameset;
            }
            return model;
        }

        void reset(void)
        {
            rs2::frame f{};
            model = f;
            while (resulting_queue.poll_for_frame(&f));
        }

        std::atomic<bool> depth_stream_active;

        rs2::frame_queue frames_queue;
        frame_queue resulting_queue;

    private:
        viewer_model& viewer;

        void render_loop();
        void proccess(rs2::frame f, const rs2::frame_source& source);
        std::vector<rs2::frame> handle_frame(rs2::frame f);

        rs2::frame apply_filters(rs2::frame f);
        rs2::frame last_tex_frame;
        rs2::processing_block processing_block;
        pointcloud pc;
        rs2::frameset model;
        std::atomic<bool> keep_calculating;

        std::thread t;

        int last_frame_number = 0;
        double last_timestamp = 0;
        int last_stream_id = 0;
    };

    class press_button_model
    {
    public:
        press_button_model(char* icon_default, char* icon_pressed, std::string tooltip_default, std::string tooltip_pressed)            
        {
            tooltip[unpressed] = tooltip_default;
            tooltip[pressed] = tooltip_pressed;
            icon[unpressed] = icon_default;
            icon[pressed] = icon_pressed;
        }

        void toggle_button() { state_pressed = !state_pressed; }            
        void set_button_pressed(bool p) { state_pressed = p; }            
        bool is_pressed() { return state_pressed; }
        std::string get_tooltip() { return(state_pressed ? tooltip[pressed]: tooltip[unpressed]); }
        std::string get_icon() { return(state_pressed ? icon[pressed] : icon[unpressed]); }

    private:
        enum button_state
        {
            unpressed, //default
            pressed
        };

        bool state_pressed = false;
        std::string tooltip[2];        
        std::string icon[2];
    };

    using color = std::array<float, 3>;
    using face = std::array<float3, 4>;
    using colored_cube = std::array<std::pair<face, color>, 6>;
    using tracked_point = std::pair<rs2_vector, unsigned int>; // translation and confidence

    class tm2_model
    {
    public:
        void draw_pose_object();
        void draw_trajectory(tracked_point& p);
        void draw_boundary(tracked_point& p);

        press_button_model trajectory_button{ u8"\uf1b0", u8"\uf1b0","Draw trajectory", "Stop drawing trajectory" };
        press_button_model camera_object_button{ u8"\uf047", u8"\uf083",  "Draw pose axis", "Draw camera pose" };
        press_button_model boundary_button{ u8"\uf278", u8"\uf278", "Set trajectory as boundary", "Discard boundary" };

    private:
        void add_to_trajectory(tracked_point& p);

        const float len_x = 0.1f;
        const float len_y = 0.03f;
        const float len_z = 0.01f;
        const float lens_radius = 0.005f;
        /*
          4--------------------------3
         /|                         /|
        5-|------------------------6 |
        | /1                       | /2
        |/                         |/
        7--------------------------8
        */
        float3 v1{ -len_x/2, -len_y/2,  len_z/2 };
        float3 v2{  len_x/2, -len_y/2,  len_z/2 };
        float3 v3{  len_x/2,  len_y/2,  len_z/2 };
        float3 v4{ -len_x/2,  len_y/2,  len_z/2 };
        float3 v5{ -len_x/2,  len_y/2, -len_z/2 };
        float3 v6{  len_x/2,  len_y/2, -len_z/2 };
        float3 v7{ -len_x/2, -len_y/2, -len_z/2 };
        float3 v8{  len_x/2, -len_y/2, -len_z/2 };
        face f1{ v1,v2,v3,v4 }; //Back
        face f2{ v2,v8,v6,v3 }; //Right side
        face f3{ v4,v3,v6,v5 }; //Top side
        face f4{ v1,v4,v5,v7 }; //Left side
        face f5{ v7,v8,v6,v5 }; //Front
        face f6{ v1,v2,v8,v7 }; //Bottom side

        std::array<color, 6> colors{ {
            { 0.5f, 0.5f, 0.5f }, //Back
            { 0.7f, 0.7f, 0.7f }, //Right side
            { 1.0f, 0.7f, 0.7f }, //Top side
            { 0.7f, 0.7f, 0.7f }, //Left side
            { 0.4f, 0.4f, 0.4f }, //Front
            { 0.7f, 0.7f, 0.7f }  //Bottom side
            } };

        colored_cube camera_box{ { { f1,colors[0] },{ f2,colors[1] },{ f3,colors[2] },{ f4,colors[3] },{ f5,colors[4] },{ f6,colors[5] } } };
        float3 center_left{ v5.x + len_x / 3, v6.y - len_y / 3, v5.z };
        float3 center_right{ v6.x - len_x / 3, v6.y - len_y / 3, v5.z };
                
        std::vector<tracked_point> trajectory;
        std::vector<float2> boundary;
        
    };

    class viewer_model
    {
    public:
        void reset_camera(float3 pos = { 0.0f, 0.0f, -1.0f });

        const float panel_width = 340.f;
        const float panel_y = 50.f;
        const float default_log_h = 80.f;

        float get_output_height() const { return (is_output_collapsed ? default_log_h : 20); }

        rs2::frame handle_ready_frames(const rect& viewer_rect, ux_window& window, int devices, std::string& error_message);

        viewer_model()
            : ppf(*this),
              synchronization_enable(true)
        {
            s.start(ppf.frames_queue);
            reset_camera();
            rs2_error* e = nullptr;
            not_model.add_log(to_string() << "librealsense version: " << api_version_to_string(rs2_get_api_version(&e)) << "\n");
        }

        ~viewer_model()
        {
            ppf.stop();
            streams.clear();
        }

        bool is_3d_texture_source(frame f);
        bool is_3d_depth_source(frame f);

        texture_buffer* upload_frame(frame&& f);

        std::map<int, rect> calc_layout(const rect& r);

        void show_no_stream_overlay(ImFont* font, int min_x, int min_y, int max_x, int max_y);
        void show_no_device_overlay(ImFont* font, int min_x, int min_y);

        void show_paused_icon(ImFont* font, int x, int y, int id);
        void show_recording_icon(ImFont* font_18, int x, int y, int id, float alpha_delta);

        void popup_if_error(ImFont* font, std::string& error_message);

        void show_event_log(ImFont* font_14, float x, float y, float w, float h);

        void show_3dviewer_header(ImFont* font, rs2::rect stream_rect, bool& paused);

        void update_3d_camera(const rect& viewer_rect,
                              mouse_info& mouse, bool force = false);

        void show_top_bar(ux_window& window, const rect& viewer_rect);

        void render_3d_view(const rect& view_rect, texture_buffer* texture, rs2::points points);

        void render_2d_view(const rect& view_rect, ux_window& win, int output_height,
            ImFont *font1, ImFont *font2, size_t dev_model_num, const mouse_info &mouse, std::string& error_message);

        void gc_streams();

        std::mutex streams_mutex;
        std::map<int, stream_model> streams;
        std::map<int, int> streams_origin;
        bool fullscreen = false;
        stream_model* selected_stream = nullptr;

<<<<<<< HEAD
        async_pointclound_mapper pc;
        tm2_model tm2;
=======
        post_processing_filters ppf;
>>>>>>> 0cc659d9

        notifications_model not_model;
        bool is_output_collapsed = false;
        bool is_3d_view = false;
        bool paused = false;


        void draw_viewport(const rect& viewer_rect, ux_window& window, int devices, std::string& error_message, texture_buffer* texture, rs2::points  f = rs2::points());

        bool allow_3d_source_change = true;
        bool allow_stream_close = true;

        std::array<float3, 4> roi_rect;
        bool draw_plane = false;

        bool draw_frustrum = true;
        bool support_non_syncronized_mode = true;
        std::atomic<bool> synchronization_enable;

        int selected_depth_source_uid = -1;
        int selected_tex_source_uid = -1;

        float dim_level = 1.f;


        rs2::asynchronous_syncer s;
    private:

        friend class post_processing_filters;
        std::map<int, rect> get_interpolated_layout(const std::map<int, rect>& l);
        void show_icon(ImFont* font_18, const char* label_str, const char* text, int x, int y,
                       int id, const ImVec4& color, const std::string& tooltip = "");

        streams_layout _layout;
        streams_layout _old_layout;
        std::chrono::high_resolution_clock::time_point _transition_start_time;

        // 3D-Viewer state
        float3 pos = { 0.0f, 0.0f, -0.5f };
        float3 target = { 0.0f, 0.0f, 0.0f };
        float3 up;
        float view[16];
        bool texture_wrapping_on = true;
        GLint texture_border_mode = GL_CLAMP_TO_EDGE; // GL_CLAMP_TO_BORDER

        rs2::points last_points;
        texture_buffer* last_texture;
        texture_buffer texture;

    };

    void export_to_ply(const std::string& file_name, notifications_model& ns, frameset points, video_frame texture);

    // Wrapper for cross-platform dialog control
    enum file_dialog_mode {
        open_file       = (1 << 0),
        save_file       = (1 << 1),
        open_dir        = (1 << 2),
        override_file   = (1 << 3)
    };

    const char* file_dialog_open(file_dialog_mode flags, const char* filters, const char* default_path, const char* default_name);

    // Encapsulate helper function to resolve linking
    int save_to_png(const char* filename,
        size_t pixel_width, size_t pixels_height, size_t bytes_per_pixel,
        const void* raster_data, size_t stride_bytes);

    class device_changes
    {
    public:
        explicit device_changes(rs2::context& ctx);
        bool try_get_next_changes(event_information& removed_and_connected);
    private:
        void add_changes(const event_information& c);
        std::queue<event_information> _changes;
        std::mutex _mtx;
    };
}<|MERGE_RESOLUTION|>--- conflicted
+++ resolved
@@ -719,12 +719,8 @@
         bool fullscreen = false;
         stream_model* selected_stream = nullptr;
 
-<<<<<<< HEAD
-        async_pointclound_mapper pc;
+        post_processing_filters ppf;
         tm2_model tm2;
-=======
-        post_processing_filters ppf;
->>>>>>> 0cc659d9
 
         notifications_model not_model;
         bool is_output_collapsed = false;
