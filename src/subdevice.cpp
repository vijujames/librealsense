--- conflicted
+++ resolved
@@ -8,16 +8,10 @@
 
 using namespace rsimpl;
 
-<<<<<<< HEAD
-streaming_lock::streaming_lock(): _is_streaming(false), 
-                                  _callback(nullptr, [](rs_frame_callback*){}), 
-                                  max_publish_list_size(16),
-                                  _archive(&max_publish_list_size), _owner(nullptr)
-=======
 streaming_lock::streaming_lock() : _is_streaming(false),
 _callback(nullptr, [](rs_frame_callback*) {}),
+                                  max_publish_list_size(16),
 _archive(&max_publish_list_size), _owner(nullptr)
->>>>>>> 7d4fef0b
 {
 
 }
