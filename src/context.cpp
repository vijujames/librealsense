// License: Apache 2.0. See LICENSE file in root directory.
// Copyright(c) 2015 Intel Corporation. All Rights Reserved.

#include "context.h"
#include "uvc.h"
#include "r200.h"
#include "f200.h"
#include <mutex>

<<<<<<< HEAD
rs_context::rs_context()
{
    context = rsimpl::uvc::create_context();
=======

rs_context::rs_context() : rs_context(0)
{    
    context = rsimpl::uvc::create_context();    

    // DS4.1 bringup path- adapter board initialization. Will be removed in post Alpha stage
    rsimpl::uvc::power_on_adapter_board();
>>>>>>> f83264c6

    for(auto device : query_devices(context))
    {
        LOG_INFO("UVC device detected with VID = 0x" << std::hex << get_vendor_id(*device) << " PID = 0x" << get_product_id(*device));

        if (get_vendor_id(*device) != PID_INTEL_CAMERA)
            continue;
                
        switch(get_product_id(*device))
        {
            case R200_PRODUCT_ID: devices.push_back(rsimpl::make_r200_device(device)); break;
            case LR200_PRODUCT_ID: devices.push_back(rsimpl::make_lr200_device(device)); break;
            case ZR300_PRODUCT_ID: devices.push_back(rsimpl::make_zr300_device(device)); break;
            case F200_PRODUCT_ID: devices.push_back(rsimpl::make_f200_device(device)); break;
            case SR300_PRODUCT_ID: devices.push_back(rsimpl::make_sr300_device(device)); break;
        }
    }
}

// Enforce singleton semantics on rs_context
rs_context* rs_context::instance = nullptr;
int rs_context::ref_count = 0;
std::mutex rs_context::instance_lock;

rs_context* rs_context::acquire_instance()
{
    std::lock_guard<std::mutex> lock(instance_lock);
    if (ref_count++ == 0)
    {
        instance = new rs_context();
    }
    return instance;
}

void rs_context::release_instance()
{
    std::lock_guard<std::mutex> lock(instance_lock);
    if (--ref_count == 0)
    {
        delete instance;
    }
}

rs_context::~rs_context()
{
    assert(ref_count == 0);
}<|MERGE_RESOLUTION|>--- conflicted
+++ resolved
@@ -7,19 +7,12 @@
 #include "f200.h"
 #include <mutex>
 
-<<<<<<< HEAD
 rs_context::rs_context()
-{
-    context = rsimpl::uvc::create_context();
-=======
-
-rs_context::rs_context() : rs_context(0)
 {    
     context = rsimpl::uvc::create_context();    
 
     // DS4.1 bringup path- adapter board initialization. Will be removed in post Alpha stage
     rsimpl::uvc::power_on_adapter_board();
->>>>>>> f83264c6
 
     for(auto device : query_devices(context))
     {
