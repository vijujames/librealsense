// License: Apache 2.0. See LICENSE file in root directory.
// Copyright(c) 2015 Intel Corporation. All Rights Reserved.

#include <mutex>
#include <array>
#include <string>

#include "r200.h"
#include "f200.h"
#include "sr300.h"
#include "zr300.h"
#include "ds5d.h"
#include "ds5c.h"
#include "ds5t.h"
#include "uvc.h"
#include "context.h"


#define constexpr_support 1

#ifdef _MSC_VER
#if (_MSC_VER <= 1800) // constexpr is not supported in MSVC2013
#undef constexpr_support
#define constexpr_support 0
#endif
#endif

#if (constexpr_support == 1)
template<unsigned... Is> struct seq{};
template<unsigned N, unsigned... Is>
struct gen_seq : gen_seq<N-1, N-1, Is...>{};
template<unsigned... Is>
struct gen_seq<0, Is...> : seq<Is...>{};

template<unsigned N1, unsigned... I1, unsigned N2, unsigned... I2>
constexpr std::array<char const, N1+N2-1> concat(char const (&a1)[N1], char const (&a2)[N2], seq<I1...>, seq<I2...>){
  return {{ a1[I1]..., a2[I2]... }};
}

template<unsigned N1, unsigned N2>
constexpr std::array<char const, N1+N2-1> concat(char const (&a1)[N1], char const (&a2)[N2]){
  return concat(a1, a2, gen_seq<N1-1>{}, gen_seq<N2>{});
}

constexpr auto rs_api_version = concat("VERSION: ",RS_API_VERSION_STR);

#else    // manual version tracking is required
static const std::string rs_api_version("VERSION: 1.9.3");

#endif

bool is_compatible(std::shared_ptr<rs_device> device)
{
    return device->supports(RS_CAPABILITIES_ENUMERATION);
}

rs_context_base::rs_context_base()
{
    context = rsimpl::uvc::create_context();

    for(auto device : query_devices(context))
    {
        LOG_INFO("UVC device detected with VID = 0x" << std::hex << get_vendor_id(*device) << " PID = 0x" << get_product_id(*device));

        if (get_vendor_id(*device) != VID_INTEL_CAMERA)
            continue;

        std::shared_ptr<rs_device> rs_dev;

        switch(get_product_id(*device))
        {
<<<<<<< HEAD
            case R200_PRODUCT_ID: devices.push_back(rsimpl::make_r200_device(device)); break;
            case LR200_PRODUCT_ID: devices.push_back(rsimpl::make_lr200_device(device)); break;
            case ZR300_PRODUCT_ID: devices.push_back(rsimpl::make_zr300_device(device)); break;
            case F200_PRODUCT_ID: devices.push_back(rsimpl::make_f200_device(device)); break;
            case SR300_PRODUCT_ID: devices.push_back(rsimpl::make_sr300_device(device)); break;
            case DS5_PSR_PRODUCT_ID: devices.push_back(rsimpl::make_ds5d_passive_device(device)); break;
            case DS5_ASR_PRODUCT_ID: devices.push_back(rsimpl::make_ds5d_active_device(device)); break;
            case DS5_ASRC_PRODUCT_ID: devices.push_back(rsimpl::make_ds5c_rolling_device(device)); break;
            case DS5_AWGC_PRODUCT_ID: devices.push_back(rsimpl::make_ds5c_global_wide_device(device)); break;
            case DS5_AWGCT_PRODUCT_ID: devices.push_back(rsimpl::make_ds5t_device(device)); break;
=======
            case R200_PRODUCT_ID:  rs_dev = rsimpl::make_r200_device(device); break;
            case LR200_PRODUCT_ID: rs_dev = rsimpl::make_lr200_device(device); break;
            case ZR300_PRODUCT_ID: rs_dev = rsimpl::make_zr300_device(device); break;
            case F200_PRODUCT_ID:  rs_dev = rsimpl::make_f200_device(device); break;
            case SR300_PRODUCT_ID: rs_dev = rsimpl::make_sr300_device(device); break;
        }

        if (rs_dev && is_compatible(rs_dev))
        {
            devices.push_back(rs_dev);
        }
        else
        {
            LOG_ERROR("Device is not supported by librealsense!");
>>>>>>> 7ca973a5
        }
    }
}

// Enforce singleton semantics on rs_context
rs_context* rs_context_base::instance = nullptr;
int rs_context_base::ref_count = 0;
std::mutex rs_context_base::instance_lock;
std::string rs_context_base::api_version = std::string(rs_api_version.begin(),rs_api_version.end());

rs_context* rs_context_base::acquire_instance()
{
    std::lock_guard<std::mutex> lock(instance_lock);
    if (ref_count++ == 0)
    {
        instance = new rs_context_base();
    }
    return instance;
}

void rs_context_base::release_instance()
{
    std::lock_guard<std::mutex> lock(instance_lock);
    if (--ref_count == 0)
    {
        delete instance;
    }
}

rs_context_base::~rs_context_base()
{
    assert(ref_count == 0);
}

size_t rs_context_base::get_device_count() const
{
    return devices.size();
}

rs_device* rs_context_base::get_device(int index) const
{
    return devices[index].get();
}<|MERGE_RESOLUTION|>--- conflicted
+++ resolved
@@ -69,23 +69,16 @@
 
         switch(get_product_id(*device))
         {
-<<<<<<< HEAD
-            case R200_PRODUCT_ID: devices.push_back(rsimpl::make_r200_device(device)); break;
-            case LR200_PRODUCT_ID: devices.push_back(rsimpl::make_lr200_device(device)); break;
-            case ZR300_PRODUCT_ID: devices.push_back(rsimpl::make_zr300_device(device)); break;
-            case F200_PRODUCT_ID: devices.push_back(rsimpl::make_f200_device(device)); break;
-            case SR300_PRODUCT_ID: devices.push_back(rsimpl::make_sr300_device(device)); break;
-            case DS5_PSR_PRODUCT_ID: devices.push_back(rsimpl::make_ds5d_passive_device(device)); break;
-            case DS5_ASR_PRODUCT_ID: devices.push_back(rsimpl::make_ds5d_active_device(device)); break;
-            case DS5_ASRC_PRODUCT_ID: devices.push_back(rsimpl::make_ds5c_rolling_device(device)); break;
-            case DS5_AWGC_PRODUCT_ID: devices.push_back(rsimpl::make_ds5c_global_wide_device(device)); break;
-            case DS5_AWGCT_PRODUCT_ID: devices.push_back(rsimpl::make_ds5t_device(device)); break;
-=======
-            case R200_PRODUCT_ID:  rs_dev = rsimpl::make_r200_device(device); break;
-            case LR200_PRODUCT_ID: rs_dev = rsimpl::make_lr200_device(device); break;
-            case ZR300_PRODUCT_ID: rs_dev = rsimpl::make_zr300_device(device); break;
-            case F200_PRODUCT_ID:  rs_dev = rsimpl::make_f200_device(device); break;
-            case SR300_PRODUCT_ID: rs_dev = rsimpl::make_sr300_device(device); break;
+            case R200_PRODUCT_ID:  	rs_dev = rsimpl::make_r200_device(device); break;
+            case LR200_PRODUCT_ID: 	rs_dev = rsimpl::make_lr200_device(device); break;
+            case ZR300_PRODUCT_ID: 	rs_dev = rsimpl::make_zr300_device(device); break;
+            case F200_PRODUCT_ID:  	rs_dev = rsimpl::make_f200_device(device); break;
+            case SR300_PRODUCT_ID: 	rs_dev = rsimpl::make_sr300_device(device); break;
+            case DS5_PSR_PRODUCT_ID: 	rs_dev = rsimpl::make_ds5d_passive_device(device); break;
+            case DS5_ASR_PRODUCT_ID: 	rs_dev = rsimpl::make_ds5d_active_device(device); break;
+            case DS5_ASRC_PRODUCT_ID: 	rs_dev = rsimpl::make_ds5c_rolling_device(device); break;
+            case DS5_AWGC_PRODUCT_ID: 	rs_dev = rsimpl::make_ds5c_global_wide_device(device); break;
+            case DS5_AWGCT_PRODUCT_ID: 	rs_dev = rsimpl::make_ds5t_device(device); break;
         }
 
         if (rs_dev && is_compatible(rs_dev))
@@ -95,7 +88,6 @@
         else
         {
             LOG_ERROR("Device is not supported by librealsense!");
->>>>>>> 7ca973a5
         }
     }
 }
