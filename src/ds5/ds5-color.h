--- conflicted
+++ resolved
@@ -16,22 +16,13 @@
         ds5_color(std::shared_ptr<context> ctx,
                   const platform::backend_device_group& group);
 
-    protected:
-
-        pose get_device_position(unsigned int subdevice) const;
-
     private:
         friend class ds5_color_sensor;
 
         uint8_t _color_device_idx = -1;
-<<<<<<< HEAD
         std::shared_ptr<stream_interface> _color_stream;
-=======
-
-        std::vector<uint8_t> get_raw_color_calibration_table() const;
 
         lazy<std::vector<uint8_t>> _color_calib_table_raw;
-        lazy<librealsense::pose> _color_extrinsic;
->>>>>>> 744ccde0
+        std::shared_ptr<lazy<rs2_extrinsics>> _color_extrinsic;
     };
 }