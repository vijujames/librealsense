// License: Apache 2.0. See LICENSE file in root directory.
// Copyright(c) 2015 Intel Corporation. All Rights Reserved.

#include <climits>
#include <algorithm>
#include <cmath>

#include "image.h"
#include "ds-private.h"
#include "zr300.h"
#include "ivcam-private.h"
#include "hw-monitor.h"

using namespace rsimpl;
using namespace rsimpl::ds;
using namespace rsimpl::motion_module;
using namespace rsimpl::hw_monitor;

namespace rsimpl
{
    zr300_camera::zr300_camera(std::shared_ptr<uvc::device> device, const static_device_info & info, motion_module_calibration in_fe_intrinsic)
    : ds_device(device, info),
      motion_module_ctrl(device.get()),
      fe_intrinsic(in_fe_intrinsic),
      auto_exposure(nullptr),
      to_add_frames((auto_exposure_state.get_auto_exposure_state(RS_OPTION_FISHEYE_ENABLE_AUTO_EXPOSURE) == 1))
    {}
    
    zr300_camera::~zr300_camera()
    {

    }

    bool is_fisheye_uvc_control(rs_option option)
    {
        return (option == RS_OPTION_FISHEYE_GAIN);
    }

    bool is_fisheye_xu_control(rs_option option)
    {
        return (option == RS_OPTION_FISHEYE_STROBE) ||
               (option == RS_OPTION_FISHEYE_EXT_TRIG) ||
               (option == RS_OPTION_FISHEYE_EXPOSURE);
    }

    void zr300_camera::set_options(const rs_option options[], size_t count, const double values[])
    {
        std::vector<rs_option>  base_opt;
        std::vector<double>     base_opt_val;

        auto & dev = get_device();
        auto mm_cfg_writer = make_struct_interface<motion_module::mm_config>([this]() { return motion_module_configuration; }, [&dev, this](mm_config param) {
            motion_module::config(dev, (uint8_t)param.gyro_bandwidth, (uint8_t)param.gyro_range, (uint8_t)param.accel_bandwidth, (uint8_t)param.accel_range, param.mm_time_seed);
            motion_module_configuration = param; });

        // Handle ZR300 specific options first
        for (size_t i = 0; i < count; ++i)
        {
            if (is_fisheye_uvc_control(options[i]))
            {
                uvc::set_pu_control_with_retry(get_device(), 3, options[i], static_cast<int>(values[i]));
                continue;
            }

            switch (options[i])
            {
            case RS_OPTION_FISHEYE_STROBE:                            zr300::set_fisheye_strobe(get_device(), static_cast<uint8_t>(values[i])); break;
            case RS_OPTION_FISHEYE_EXT_TRIG:                          zr300::set_fisheye_ext_trig(get_device(), static_cast<uint8_t>(values[i])); break;
            case RS_OPTION_FISHEYE_EXPOSURE:                          zr300::set_fisheye_exposure(get_device(), static_cast<uint8_t>(values[i])); break;
            case RS_OPTION_FISHEYE_ENABLE_AUTO_EXPOSURE:              set_auto_exposure_state(RS_OPTION_FISHEYE_ENABLE_AUTO_EXPOSURE, values[i]); break;
            case RS_OPTION_FISHEYE_AUTO_EXPOSURE_MODE:                set_auto_exposure_state(RS_OPTION_FISHEYE_AUTO_EXPOSURE_MODE, values[i]); break;
            case RS_OPTION_FISHEYE_AUTO_EXPOSURE_ANTIFLICKER_RATE:    set_auto_exposure_state(RS_OPTION_FISHEYE_AUTO_EXPOSURE_ANTIFLICKER_RATE, values[i]); break;
            case RS_OPTION_FISHEYE_AUTO_EXPOSURE_PIXEL_SAMPLE_RATE:   set_auto_exposure_state(RS_OPTION_FISHEYE_AUTO_EXPOSURE_PIXEL_SAMPLE_RATE, values[i]); break;
            case RS_OPTION_FISHEYE_AUTO_EXPOSURE_SKIP_FRAMES:         set_auto_exposure_state(RS_OPTION_FISHEYE_AUTO_EXPOSURE_SKIP_FRAMES, values[i]); break;

            case RS_OPTION_ZR300_GYRO_BANDWIDTH:            mm_cfg_writer.set(&motion_module::mm_config::gyro_bandwidth, (uint8_t)values[i]); break;
            case RS_OPTION_ZR300_GYRO_RANGE:                mm_cfg_writer.set(&motion_module::mm_config::gyro_range, (uint8_t)values[i]); break;
            case RS_OPTION_ZR300_ACCELEROMETER_BANDWIDTH:   mm_cfg_writer.set(&motion_module::mm_config::accel_bandwidth, (uint8_t)values[i]); break;
            case RS_OPTION_ZR300_ACCELEROMETER_RANGE:       mm_cfg_writer.set(&motion_module::mm_config::accel_range, (uint8_t)values[i]); break;
            case RS_OPTION_ZR300_MOTION_MODULE_TIME_SEED:   mm_cfg_writer.set(&motion_module::mm_config::mm_time_seed, values[i]); break;

                // Default will be handled by parent implementation
            default: base_opt.push_back(options[i]); base_opt_val.push_back(values[i]); break;
            }
        }

        // Apply Motion Configuraiton
        mm_cfg_writer.commit();

        //Then handle the common options
        if (base_opt.size())
            ds_device::set_options(base_opt.data(), base_opt.size(), base_opt_val.data());
    }

    void zr300_camera::get_options(const rs_option options[], size_t count, double values[])
    {
        std::vector<rs_option>  base_opt;
        std::vector<size_t>     base_opt_index;
        std::vector<double>     base_opt_val;

        auto & dev = get_device();
        auto mm_cfg_reader = make_struct_interface<motion_module::mm_config>([this]() { return motion_module_configuration; }, []() { throw std::logic_error("Operation not allowed"); });

        // Acquire ZR300-specific options first
        for (size_t i = 0; i<count; ++i)
        {
            if (is_fisheye_uvc_control(options[i]))
            {
                values[i] = uvc::get_pu_control(dev, 3, options[i]);
                continue;
            }

            switch(options[i])
            {

            case RS_OPTION_FISHEYE_STROBE:                          values[i] = zr300::get_fisheye_strobe        (dev); break;
            case RS_OPTION_FISHEYE_EXT_TRIG:                        values[i] = zr300::get_fisheye_ext_trig      (dev); break;
            case RS_OPTION_FISHEYE_EXPOSURE:                        values[i] = zr300::get_fisheye_exposure      (dev); break;
            case RS_OPTION_FISHEYE_ENABLE_AUTO_EXPOSURE:            values[i] = get_auto_exposure_state(RS_OPTION_FISHEYE_ENABLE_AUTO_EXPOSURE); break;
            case RS_OPTION_FISHEYE_AUTO_EXPOSURE_MODE:              values[i] = get_auto_exposure_state(RS_OPTION_FISHEYE_AUTO_EXPOSURE_MODE); break;
            case RS_OPTION_FISHEYE_AUTO_EXPOSURE_ANTIFLICKER_RATE:  values[i] = get_auto_exposure_state(RS_OPTION_FISHEYE_AUTO_EXPOSURE_ANTIFLICKER_RATE); break;
            case RS_OPTION_FISHEYE_AUTO_EXPOSURE_PIXEL_SAMPLE_RATE: values[i] = get_auto_exposure_state(RS_OPTION_FISHEYE_AUTO_EXPOSURE_PIXEL_SAMPLE_RATE); break;
            case RS_OPTION_FISHEYE_AUTO_EXPOSURE_SKIP_FRAMES:       values[i] = get_auto_exposure_state(RS_OPTION_FISHEYE_AUTO_EXPOSURE_SKIP_FRAMES); break;

            case RS_OPTION_ZR300_MOTION_MODULE_ACTIVE:              values[i] = is_motion_tracking_active(); break;

            case RS_OPTION_ZR300_GYRO_BANDWIDTH:                    values[i] = (double)mm_cfg_reader.get(&motion_module::mm_config::gyro_bandwidth ); break;
            case RS_OPTION_ZR300_GYRO_RANGE:                        values[i] = (double)mm_cfg_reader.get(&motion_module::mm_config::gyro_range     ); break;
            case RS_OPTION_ZR300_ACCELEROMETER_BANDWIDTH:           values[i] = (double)mm_cfg_reader.get(&motion_module::mm_config::accel_bandwidth); break;
            case RS_OPTION_ZR300_ACCELEROMETER_RANGE:               values[i] = (double)mm_cfg_reader.get(&motion_module::mm_config::accel_range    ); break;
            case RS_OPTION_ZR300_MOTION_MODULE_TIME_SEED:           values[i] = (double)mm_cfg_reader.get(&motion_module::mm_config::mm_time_seed   ); break;

                // Default will be handled by parent implementation
            default: base_opt.push_back(options[i]); base_opt_index.push_back(i);  break;
            }
        }

        //Then retrieve the common options
        if (base_opt.size())
        {
            base_opt_val.resize(base_opt.size());
            ds_device::get_options(base_opt.data(), base_opt.size(), base_opt_val.data());
        }

        // Merge the local data with values obtained by base class
        for (auto i : base_opt_index)
            values[i] = base_opt_val[i];
    }

    void zr300_camera::send_blob_to_device(rs_blob_type type, void * data, int size)
    {
        switch(type)
        {
        case RS_BLOB_TYPE_MOTION_MODULE_FIRMWARE_UPDATE:
            motion_module_ctrl.firmware_upgrade(data, size);
            break;
        default: rs_device_base::send_blob_to_device(type, data, size);
        }
    }

    unsigned zr300_camera::get_auto_exposure_state(rs_option option)
    {
        return auto_exposure_state.get_auto_exposure_state(option);
    }

    void zr300_camera::on_before_callback(rs_stream stream, rs_frame_ref * frame, std::shared_ptr<rsimpl::frame_archive> archive)
    {
        if (!to_add_frames || stream != RS_STREAM_FISHEYE)
            return;

        auto_exposure->add_frame(clone_frame(frame), archive);
    }

    void zr300_camera::set_auto_exposure_state(rs_option option, double value)
    {
        auto auto_exposure_prev_state = auto_exposure_state.get_auto_exposure_state(RS_OPTION_FISHEYE_ENABLE_AUTO_EXPOSURE);
        auto_exposure_state.set_auto_exposure_state(option, value);

        if (auto_exposure_state.get_auto_exposure_state(RS_OPTION_FISHEYE_ENABLE_AUTO_EXPOSURE)) // auto_exposure current value
        {
            if (auto_exposure_prev_state) // auto_exposure previous value
            {
                auto_exposure->update_auto_exposure_state(auto_exposure_state); // auto_exposure mode not changed
            }
            else
            {
                to_add_frames = true; // auto_exposure moved from disable to enable
            }
        }
        else
        {
            if (auto_exposure_prev_state)
            {
                to_add_frames = false; // auto_exposure moved from enable to disable
            }
        }
    }

    void zr300_camera::toggle_motion_module_power(bool on)
    {        
        motion_module_ctrl.toggle_motion_module_power(on);
    }

    void zr300_camera::toggle_motion_module_events(bool on)
    {
        motion_module_ctrl.toggle_motion_module_events(on);
        motion_module_ready = on;
    }

    // Power on Fisheye camera (dspwr)
    void zr300_camera::start(rs_source source)
    {
        if ((supports(RS_CAPABILITIES_FISH_EYE)) && ((config.requests[RS_STREAM_FISHEYE].enabled)))
            toggle_motion_module_power(true);

        if (supports(RS_CAPABILITIES_FISH_EYE))
            auto_exposure = std::make_shared<auto_exposure_mechanism>(this, auto_exposure_state);

        rs_device_base::start(source);
    }

    // Power off Fisheye camera
    void zr300_camera::stop(rs_source source)
    {
        if ((supports(RS_CAPABILITIES_FISH_EYE)) && ((config.requests[RS_STREAM_FISHEYE].enabled)))
            toggle_motion_module_power(false);

        rs_device_base::stop(source);
        if (supports(RS_CAPABILITIES_FISH_EYE))
            auto_exposure.reset();
    }

    // Power on motion module (mmpwr)
    void zr300_camera::start_motion_tracking()
    {
        rs_device_base::start_motion_tracking();
        if (supports(RS_CAPABILITIES_MOTION_EVENTS))
            toggle_motion_module_events(true);
    }

    // Power down Motion Module
    void zr300_camera::stop_motion_tracking()
    {
        if (supports(RS_CAPABILITIES_MOTION_EVENTS))
            toggle_motion_module_events(false);
        rs_device_base::stop_motion_tracking();
    }

    rs_stream zr300_camera::select_key_stream(const std::vector<rsimpl::subdevice_mode_selection> & selected_modes)
    {
        // When all streams are enabled at an identical framerate, R200 images are delivered in the order: Z -> Third -> L/R
        // To maximize the chance of being able to deliver coherent framesets, we want to wait on the latest image coming from
        // a stream running at the fastest framerate.
        int fps[RS_STREAM_NATIVE_COUNT] = {}, max_fps = 0;
        for(const auto & m : selected_modes)
        {
            for(const auto & output : m.get_outputs())
            {
                fps[output.first] = m.mode.fps;
                max_fps = std::max(max_fps, m.mode.fps);
            }
        }

        // Select the "latest arriving" stream which is running at the fastest framerate
        for(auto s : {RS_STREAM_COLOR, RS_STREAM_INFRARED2, RS_STREAM_INFRARED, RS_STREAM_FISHEYE})
        {
            if(fps[s] == max_fps) return s;
        }
        return RS_STREAM_DEPTH;
    }

    rs_motion_intrinsics zr300_camera::get_motion_intrinsics() const
    {
        return  fe_intrinsic.calib.imu_intrinsic;
    }

    rs_extrinsics zr300_camera::get_motion_extrinsics_from(rs_stream from) const
    {
        switch (from)
        {
        case RS_STREAM_DEPTH:
            return fe_intrinsic.calib.mm_extrinsic.depth_to_imu;
        case RS_STREAM_COLOR:
            return fe_intrinsic.calib.mm_extrinsic.rgb_to_imu;
        case RS_STREAM_FISHEYE:
            return fe_intrinsic.calib.mm_extrinsic.fe_to_imu;
        default:
            throw std::runtime_error(to_string() << "No motion extrinsics from "<<from );
        }
    }

    void zr300_camera::get_option_range(rs_option option, double & min, double & max, double & step, double & def)
    {
        if (is_fisheye_uvc_control(option))
        {
            int mn, mx, stp, df;
            uvc::get_pu_control_range(get_device(), 3, option, &mn, &mx, &stp, &df);
            min = mn;
            max = mx;
            step = stp;
            def = df;
        }
        else
        {
            // Default to parent implementation
            ds_device::get_option_range(option, min, max, step, def);
        }
    }

<<<<<<< HEAD
    void get_raw_data(uint8_t opcode, uvc::device & device, std::timed_mutex & mutex, uint8_t * data, size_t & bytesReturned)
=======
    unsigned long long zr300_camera::get_frame_counter_by_usb_cmd()
    {
        hwmon_cmd cmd((int)adaptor_board_command::FRCNT);
        std::timed_mutex mutex;
        perform_and_send_monitor_command(this->get_device(), mutex, cmd);
        unsigned long long frame_counter = 0;
        memcpy(&frame_counter, cmd.receivedCommandData, cmd.receivedCommandDataLength);
        return frame_counter;
    }

    motion_module_calibration read_fisheye_intrinsic(uvc::device & device)
>>>>>>> 0369b025
    {
        hw_monitor::hwmon_cmd command(opcode);

        perform_and_send_monitor_command(device, mutex, command);
        memcpy(data, command.receivedCommandData, HW_MONITOR_BUFFER_SIZE);
        bytesReturned = command.receivedCommandDataLength;
    }

    serial_number read_serial_number(uvc::device & device, std::timed_mutex & mutex)
    {
        uint8_t serial_number_raw[HW_MONITOR_BUFFER_SIZE];
        size_t bufferLength = HW_MONITOR_BUFFER_SIZE;
        get_raw_data(static_cast<uint8_t>(fw_cmd::MM_SNB), device, mutex, serial_number_raw, bufferLength);

        serial_number sn;
        memcpy(&sn, serial_number_raw, std::min(sizeof(serial_number), bufferLength)); // Is this longer or shorter than the rawCalib struct?
        return sn;
    }
    calibration read_calibration(uvc::device & device, std::timed_mutex & mutex)
    {
        uint8_t scalibration_raw[HW_MONITOR_BUFFER_SIZE];
        size_t bufferLength = HW_MONITOR_BUFFER_SIZE;
        get_raw_data(static_cast<uint8_t>(fw_cmd::MM_TRB), device, mutex, scalibration_raw, bufferLength);

        calibration calibration;
        memcpy(&calibration, scalibration_raw, std::min(sizeof(calibration), bufferLength)); // Is this longer or shorter than the rawCalib struct?
        return calibration;
    }

    motion_module_calibration read_fisheye_intrinsic(uvc::device & device, std::timed_mutex & mutex)
    {
        motion_module_calibration intrinsic;
        intrinsic.calib = read_calibration(device, mutex);
        intrinsic.sn = read_serial_number(device, mutex);

        return intrinsic;
    }

    std::shared_ptr<rs_device> make_zr300_device(std::shared_ptr<uvc::device> device)
    {
        LOG_INFO("Connecting to Intel RealSense ZR300");

        static_device_info info;
        info.name = { "Intel RealSense ZR300" };
        auto c = ds::read_camera_info(*device);

        info.subdevice_modes.push_back({ 2, { 1920, 1080 }, pf_rw16, 30, c.intrinsicsThird[0], { c.modesThird[0][0] }, { 0 } });

        motion_module_calibration fisheye_intrinsic;
        auto succeeded_to_read_fisheye_intrinsic = false;
       
        // TODO - is Motion Module optional
        if (uvc::is_device_connected(*device, VID_INTEL_CAMERA, FISHEYE_PRODUCT_ID))
        {
            // Acquire Device handle for Motion Module API
            zr300::claim_motion_module_interface(*device);
            motion_module_control mm(device.get());
            mm.toggle_motion_module_power(true);
            mm.toggle_motion_module_events(true); //wait for the motion module start up (300 msec)
            mm.toggle_motion_module_events(false); //then deactivate events generation
            try
            {
                std::timed_mutex  mutex;
                fisheye_intrinsic = read_fisheye_intrinsic(*device, mutex);
                succeeded_to_read_fisheye_intrinsic = true;
            }
            catch (...)
            {
                LOG_ERROR("Failed to read fisheye intrinsic");
            }

            mm.toggle_motion_module_power(false);

            rs_intrinsics rs_intrinsics = fisheye_intrinsic.calib.fe_intrinsic;

            info.capabilities_vector.push_back(RS_CAPABILITIES_MOTION_MODULE_FW_UPDATE);
            info.capabilities_vector.push_back(RS_CAPABILITIES_ADAPTER_BOARD);

            // require at least Alpha FW version to run
            info.capabilities_vector.push_back({ RS_CAPABILITIES_ENUMERATION, { 1, 16, 0, 0 }, firmware_version::any(), RS_CAMERA_INFO_ADAPTER_BOARD_FIRMWARE_VERSION });

            info.stream_subdevices[RS_STREAM_FISHEYE] = 3;
            info.presets[RS_STREAM_FISHEYE][RS_PRESET_BEST_QUALITY] = { true, 640, 480, RS_FORMAT_RAW8,   60 };

            info.subdevice_modes.push_back({ 3, { 640, 480 }, pf_raw8, 60, rs_intrinsics, { /*TODO:ask if we need rect_modes*/ }, { 0 } });
            info.subdevice_modes.push_back({ 3, { 640, 480 }, pf_raw8, 30, rs_intrinsics, {/*TODO:ask if we need rect_modes*/ }, { 0 } });

            info.options.push_back({ RS_OPTION_FISHEYE_EXPOSURE,                        40, 331, 1,  40 });
            info.options.push_back({ RS_OPTION_FISHEYE_GAIN                                             });
            info.options.push_back({ RS_OPTION_FISHEYE_STROBE,                          0,  1,   1,  0  });
            info.options.push_back({ RS_OPTION_FISHEYE_EXT_TRIG,                        0,  1,   1,  0  });
            info.options.push_back({ RS_OPTION_FISHEYE_ENABLE_AUTO_EXPOSURE,            0,  1,   1,  1  });
            info.options.push_back({ RS_OPTION_FISHEYE_AUTO_EXPOSURE_MODE,              0,  2,   1,  0  });
            info.options.push_back({ RS_OPTION_FISHEYE_AUTO_EXPOSURE_ANTIFLICKER_RATE,  50, 60,  10, 60 });
            info.options.push_back({ RS_OPTION_FISHEYE_AUTO_EXPOSURE_PIXEL_SAMPLE_RATE, 1,  3,   1,  1  });
            info.options.push_back({ RS_OPTION_FISHEYE_AUTO_EXPOSURE_SKIP_FRAMES,       0,  3,   1,  2  });

            info.options.push_back({ RS_OPTION_ZR300_GYRO_BANDWIDTH,            (int)mm_gyro_bandwidth::gyro_bw_default,    (int)mm_gyro_bandwidth::gyro_bw_200hz,  1,  (int)mm_gyro_bandwidth::gyro_bw_200hz });
            info.options.push_back({ RS_OPTION_ZR300_GYRO_RANGE,                (int)mm_gyro_range::gyro_range_default,     (int)mm_gyro_range::gyro_range_1000,    1,  (int)mm_gyro_range::gyro_range_1000 });
            info.options.push_back({ RS_OPTION_ZR300_ACCELEROMETER_BANDWIDTH,   (int)mm_accel_bandwidth::accel_bw_default,  (int)mm_accel_bandwidth::accel_bw_250hz,1,  (int)mm_accel_bandwidth::accel_bw_125hz });
            info.options.push_back({ RS_OPTION_ZR300_ACCELEROMETER_RANGE,       (int)mm_accel_range::accel_range_default,   (int)mm_accel_range::accel_range_16g,   1,  (int)mm_accel_range::accel_range_4g });
            info.options.push_back({ RS_OPTION_ZR300_MOTION_MODULE_TIME_SEED,       0,      UINT_MAX,   1,   0 });
            info.options.push_back({ RS_OPTION_ZR300_MOTION_MODULE_ACTIVE,          0,       1,         1,   0 });
        }
        
        std::timed_mutex mutex;
        ivcam::get_firmware_version_string(*device, mutex, info.camera_info[RS_CAMERA_INFO_ADAPTER_BOARD_FIRMWARE_VERSION], (int)adaptor_board_command::GVD);
        ivcam::get_firmware_version_string(*device, mutex, info.camera_info[RS_CAMERA_INFO_MOTION_MODULE_FIRMWARE_VERSION], (int)adaptor_board_command::GVD, 4);

        ds_device::set_common_ds_config(device, info, c);
        if (succeeded_to_read_fisheye_intrinsic)
        {
            auto fe_extrinsic = fisheye_intrinsic.calib.mm_extrinsic;
            info.stream_poses[RS_STREAM_FISHEYE] = { reinterpret_cast<float3x3 &>(fe_extrinsic.fe_to_depth.rotation), reinterpret_cast<float3&>(fe_extrinsic.fe_to_depth.translation) };

            info.capabilities_vector.push_back({ RS_CAPABILITIES_FISH_EYE, { 1, 15, 5, 0 }, firmware_version::any(), RS_CAMERA_INFO_MOTION_MODULE_FIRMWARE_VERSION });
            info.capabilities_vector.push_back({ RS_CAPABILITIES_MOTION_EVENTS, { 1, 15, 5, 0 }, firmware_version::any(), RS_CAMERA_INFO_MOTION_MODULE_FIRMWARE_VERSION });
        }
        else
        {
            LOG_ERROR("Motion module capabilities were disabled due to failure to aquire intrinsic");
        }
        return std::make_shared<zr300_camera>(device, info, fisheye_intrinsic);
    }

    unsigned fisheye_auto_exposure_state::get_auto_exposure_state(rs_option option) const
    {
        switch (option)
        {
        case RS_OPTION_FISHEYE_ENABLE_AUTO_EXPOSURE:
            return (static_cast<unsigned>(is_auto_exposure));
            break;
        case RS_OPTION_FISHEYE_AUTO_EXPOSURE_MODE:
            return (static_cast<unsigned>(mode));
            break;
        case RS_OPTION_FISHEYE_AUTO_EXPOSURE_ANTIFLICKER_RATE:
            return (static_cast<unsigned>(rate));
            break;
        case RS_OPTION_FISHEYE_AUTO_EXPOSURE_PIXEL_SAMPLE_RATE:
            return (static_cast<unsigned>(sample_rate));
            break;
        case RS_OPTION_FISHEYE_AUTO_EXPOSURE_SKIP_FRAMES:
            return (static_cast<unsigned>(skip_frames));
            break;
        default:
            throw std::logic_error("Option unsupported");
            break;
        }
    }

    void fisheye_auto_exposure_state::set_auto_exposure_state(rs_option option, double value)
    {
        switch (option)
        {
        case RS_OPTION_FISHEYE_ENABLE_AUTO_EXPOSURE:
            is_auto_exposure = (value >= 1);
            break;
        case RS_OPTION_FISHEYE_AUTO_EXPOSURE_MODE:
            mode = static_cast<auto_exposure_modes>((int)value);
            break;
        case RS_OPTION_FISHEYE_AUTO_EXPOSURE_ANTIFLICKER_RATE:
            rate = static_cast<unsigned>(value);
            break;
        case RS_OPTION_FISHEYE_AUTO_EXPOSURE_PIXEL_SAMPLE_RATE:
            sample_rate = static_cast<unsigned>(value);
            break;
        case RS_OPTION_FISHEYE_AUTO_EXPOSURE_SKIP_FRAMES:
            skip_frames = static_cast<unsigned>(value);
            break;
        default:
            throw std::logic_error("Option unsupported");
            break;
        }
    }

    auto_exposure_mechanism::auto_exposure_mechanism(zr300_camera* dev, fisheye_auto_exposure_state auto_exposure_state) : keep_alive(true), device(dev), sync_archive(nullptr), skip_frames(get_skip_frames(auto_exposure_state)), auto_exposure_algo(auto_exposure_state), frames_counter(0)
    {
        exposure_thread = std::make_shared<std::thread>([this]() {
            while (keep_alive)
            {
                std::unique_lock<std::mutex> lk(queue_mtx);
                cv.wait(lk, [&] {return (get_queue_size() || !keep_alive); });
                if (!keep_alive)
                    return;


                rs_frame_ref* frame_ref = nullptr;
                auto frame_sts = try_pop_front_data(&frame_ref);
                lk.unlock();

                rs_option options[] = { RS_OPTION_FISHEYE_EXPOSURE, RS_OPTION_FISHEYE_GAIN };
                double values[2] = {};
                unsigned long long frame_counter;
                try {
                    device->get_options(options, 2, values);
                    frame_counter = device->get_frame_counter_by_usb_cmd();
                    push_back_exp_and_cnt(exposure_and_frame_counter(values[0], frame_counter));
                }
                catch (...) {};

                if (frame_sts)
                {
                    unsigned long long frame_counter = frame_ref->get_frame_number();
                    double exp_by_frame_cnt;
                    auto exp_and_cnt_sts = try_get_exp_by_frame_cnt(exp_by_frame_cnt, frame_counter);

                    auto exposure_value = static_cast<float>((exp_and_cnt_sts)? exp_by_frame_cnt : values[0] / 10.);
                    auto gain_value = static_cast<float>(values[1]);

                    bool sts = auto_exposure_algo.analyze_image(frame_ref);
                    if (sts)
                    {
                        bool modify_exposure, modify_gain;
                        auto_exposure_algo.modify_exposure(exposure_value, modify_exposure, gain_value, modify_gain);

                        if (modify_exposure)
                        {
                            rs_option option[] = { RS_OPTION_FISHEYE_EXPOSURE };
                            double value[] = { exposure_value * 10. };
                            device->set_options(option, 1, value);
                        }

                        if (modify_gain)
                        {
                            rs_option option[] = { RS_OPTION_FISHEYE_GAIN };
                            double value[] = { gain_value };
                            device->set_options(option, 1, value);
                        }
                    }
                }
                sync_archive->release_frame_ref((rsimpl::frame_archive::frame_ref *)frame_ref);
            }
        });
    }

    auto_exposure_mechanism::~auto_exposure_mechanism()
    {
        {
            std::lock_guard<std::mutex> lk(queue_mtx);
            keep_alive = false;
            clear_queue();
        }
        cv.notify_one();
        exposure_thread->join();
    }

    void auto_exposure_mechanism::update_auto_exposure_state(fisheye_auto_exposure_state& auto_exposure_state)
    {
        std::lock_guard<std::mutex> lk(queue_mtx);
        skip_frames = auto_exposure_state.get_auto_exposure_state(RS_OPTION_FISHEYE_AUTO_EXPOSURE_SKIP_FRAMES);
        auto_exposure_algo.update_options(auto_exposure_state);
    }

    void auto_exposure_mechanism::add_frame(rs_frame_ref* frame, std::shared_ptr<rsimpl::frame_archive> archive)
    {
        if (!keep_alive || (skip_frames && (frames_counter++) != skip_frames))
        {
            archive->release_frame_ref((rsimpl::frame_archive::frame_ref *)frame);
            return;
        }

        frames_counter = 0;

        if (!sync_archive)
            sync_archive = archive;

        {
            std::lock_guard<std::mutex> lk(queue_mtx);
            if (data_queue.size() > 1)
            {
                sync_archive->release_frame_ref((rsimpl::frame_archive::frame_ref *)data_queue.front());
                data_queue.pop_front();
            }

            push_back_data(frame);
        }
        cv.notify_one();
    }

    void auto_exposure_mechanism::push_back_exp_and_cnt(exposure_and_frame_counter exp_and_cnt)
    {
        std::lock_guard<std::mutex> lk(exp_and_cnt_queue_mtx);

        if (exposure_and_frame_counter_queue.size() > max_size_of_exp_and_cnt_queue)
            exposure_and_frame_counter_queue.pop_front();

        exposure_and_frame_counter_queue.push_back(exp_and_cnt);
    }

    bool auto_exposure_mechanism::try_get_exp_by_frame_cnt(double& exposure, const unsigned long long frame_counter)
    {
        std::lock_guard<std::mutex> lk(exp_and_cnt_queue_mtx);

        if (!exposure_and_frame_counter_queue.size())
            return false;

        unsigned long long min = std::numeric_limits<uint64_t>::max();
        double exp;
        auto it = std::find_if(exposure_and_frame_counter_queue.begin(), exposure_and_frame_counter_queue.end(),
            [&](const exposure_and_frame_counter& element) {
            int diff = std::abs(static_cast<int>(frame_counter - element.frame_counter));
            if (diff < min)
            {
                min = diff;
                exp = element.exposure;
                return false;
            }
            return true;
        });

        if (it != exposure_and_frame_counter_queue.end())
        {
            exposure = it->exposure;
            exposure_and_frame_counter_queue.erase(it);
            return true;
        }

        return false;
    }

    void auto_exposure_mechanism::push_back_data(rs_frame_ref* data)
    {
        data_queue.push_back(data);
    }

    bool auto_exposure_mechanism::try_pop_front_data(rs_frame_ref** data)
    {
        if (!data_queue.size())
            return false;

        *data = data_queue.front();
        data_queue.pop_front();

        return true;
    }

    size_t auto_exposure_mechanism::get_queue_size()
    {
        return data_queue.size();
    }

    void auto_exposure_mechanism::clear_queue()
    {
        rs_frame_ref* frame_ref = nullptr;
        while (try_pop_front_data(&frame_ref))
        {
            sync_archive->release_frame_ref((rsimpl::frame_archive::frame_ref *)frame_ref);
        }
    }

    auto_exposure_algorithm::auto_exposure_algorithm(fisheye_auto_exposure_state auto_exposure_state)
    {
        update_options(auto_exposure_state);
    }

    void auto_exposure_algorithm::modify_exposure(float& exposure_value, bool& exp_modified, float& gain_value, bool& gain_modified)
    {
        float total_exposure = exposure * gain;
        float prev_exposure = exposure;
        LOG_DEBUG("TotalExposure " << total_exposure << ", target_exposure " << target_exposure);
        if (fabs(target_exposure - total_exposure) > eps)
        {
            rounding_mode_type RoundingMode;

            if (target_exposure > total_exposure)
            {
                float target_exposure0 = total_exposure * (1.0f + exposure_step);

                target_exposure0 = std::min(target_exposure0, target_exposure);
                increase_exposure_gain(target_exposure, target_exposure0, exposure, gain);
                RoundingMode = rounding_mode_type::ceil;
                LOG_DEBUG(" ModifyExposure: IncreaseExposureGain: ");
                LOG_DEBUG(" target_exposure0 " << target_exposure0);
            }
            else
            {
                float target_exposure0 = total_exposure / (1.0f + exposure_step);

                target_exposure0 = std::max(target_exposure0, target_exposure);
                decrease_exposure_gain(target_exposure, target_exposure0, exposure, gain);
                RoundingMode = rounding_mode_type::floor;
                LOG_DEBUG(" ModifyExposure: DecreaseExposureGain: ");
                LOG_DEBUG(" target_exposure0 " << target_exposure0);
            }
            LOG_DEBUG(" exposure " << exposure << ", gain " << gain);
            if (exposure_value != exposure)
            {
                exp_modified = true;
                exposure_value = exposure;
                LOG_DEBUG("ExposureModified: exposure = " << exposure_value);
                exposure_value = exposure_to_value(exposure_value, RoundingMode);
                LOG_DEBUG(" rounded to: " << exposure_value << std::endl);

                if (std::fabs(prev_exposure - exposure) < minimal_exposure_step)
                {
                    exposure_value = exposure + direction * minimal_exposure_step;
                }
            }
            if (gain_value != gain)
            {
                gain_modified = true;
                gain_value = gain;
                LOG_DEBUG("GainModified: gain = " << gain);
                gain_value = gain_to_value(gain_value, RoundingMode);
                LOG_DEBUG(" rounded to: " << gain);
            }
        }
    }

    bool auto_exposure_algorithm::analyze_image(const rs_frame_ref* image)
    {
        int cols = image->get_frame_width();
        int rows = image->get_frame_height();

        const int number_of_pixels = cols * rows; //VGA
        if (number_of_pixels == 0)
        {
            // empty image
            return false;
        }
        std::vector<int> H(256);
        int total_weight;
        //    if (UseWeightedHistogram)
        //    {
        //        if ((Weights.cols != cols) || (Weights.rows != rows)) { /* weights matrix size != image size */ }
        //        ImHistW(Image.get_data(), Weights.data, cols, rows, Image.step, Weights.step, &H[0], TotalWeight);
        //    }
        //    else
        {
            im_hist((uint8_t*)image->get_frame_data(), cols, rows, image->get_frame_bpp() / 8 * cols, &H[0]);
            total_weight = number_of_pixels;
        }
        histogram_metric score;
        histogram_score(H, total_weight, score);
        int EffectiveDynamicRange = (score.highlight_limit - score.shadow_limit);
        ///
        float s1 = (score.main_mean - 128.0f) / 255.0f;
        float s2 = 0;
        if (total_weight != 0)
        {
            s2 = (score.over_exposure_count - score.under_exposure_count) / (float)total_weight;
        }
        else
        {
            LOG_ERROR("Weight=0 Error");
            return false;
        }
        float s = -0.3f * (s1 + 5.0f * s2);
        LOG_DEBUG(" AnalyzeImage Score: " << s);
        //std::cout << "----------------- " << s << std::endl;
        /*if (fabs(s) < Hysteresis)
        {
        LOG_DEBUG(" AnalyzeImage < Hysteresis" << std::endl);
        return false;
        }*/
        if (s > 0)
        {
            //        LOG_DEBUG(" AnalyzeImage: IncreaseExposure" << std::endl);
            direction = +1;
            increase_exposure_target(s, target_exposure);
        }
        else
        {
            LOG_DEBUG(" AnalyzeImage: DecreaseExposure");
            direction = -1;
            decrease_exposure_target(s, target_exposure);
        }
        //if ((PrevDirection != 0) && (PrevDirection != Direction))
        {
            if (fabs(1.0f - (exposure * gain) / target_exposure) < hysteresis)
            {
                LOG_DEBUG(" AnalyzeImage: Don't Modify (Hysteresis): " << target_exposure << " " << exposure * gain);
                return false;
            }
        }
        prev_direction = direction;
        LOG_DEBUG(" AnalyzeImage: Modify");
        return true;
    }

    void auto_exposure_algorithm::update_options(const fisheye_auto_exposure_state& options)
    {
        std::lock_guard<std::recursive_mutex> lock(state_mutex);

        state = options;
        flicker_cycle = 1000.0f / (state.get_auto_exposure_state(RS_OPTION_FISHEYE_AUTO_EXPOSURE_ANTIFLICKER_RATE) * 2.0f);
    }

    void auto_exposure_algorithm::im_hist(const uint8_t* data, const int width, const int height, const int rowStep, int h[])
    {
        std::lock_guard<std::recursive_mutex> lock(state_mutex);

        for (int i = 0; i < 256; ++i) h[i] = 0;
        const uint8_t* rowData = data;
        for (int i = 0; i < height; ++i, rowData += rowStep) for (int j = 0; j < width; j+=state.get_auto_exposure_state(RS_OPTION_FISHEYE_AUTO_EXPOSURE_PIXEL_SAMPLE_RATE)) ++h[rowData[j]];
    }

    void auto_exposure_algorithm::increase_exposure_target(float mult, float& target_exposure)
    {
        target_exposure = std::min((exposure * gain) * (1.0f + mult), maximal_exposure * gain_limit);
    }
    /////////////////////////////////////////////////////////////////////////////////////////////////////////////////////////////////////////////////////////////////////////////////////////////////////////////////
    void auto_exposure_algorithm::decrease_exposure_target(float mult, float& target_exposure)
    {
        target_exposure = std::max((exposure * gain) * (1.0f + mult), minimal_exposure * base_gain);
    }

    void auto_exposure_algorithm::increase_exposure_gain(const float& target_exposure, const float& target_exposure0, float& exposure, float& gain)
    {
        std::lock_guard<std::recursive_mutex> lock(state_mutex);

        switch (state.get_auto_exposure_state(RS_OPTION_FISHEYE_AUTO_EXPOSURE_MODE))
        {
        case int(auto_exposure_modes::static_auto_exposure):          static_increase_exposure_gain(target_exposure, target_exposure0, exposure, gain); break;
        case int(auto_exposure_modes::auto_exposure_anti_flicker):    anti_flicker_increase_exposure_gain(target_exposure, target_exposure0, exposure, gain); break;
        case int(auto_exposure_modes::auto_exposure_hybrid):          hybrid_increase_exposure_gain(target_exposure, target_exposure0, exposure, gain); break;
        }
    }
    void auto_exposure_algorithm::decrease_exposure_gain(const float& target_exposure, const float& target_exposure0, float& exposure, float& gain)
    {
        std::lock_guard<std::recursive_mutex> lock(state_mutex);

        switch (state.get_auto_exposure_state(RS_OPTION_FISHEYE_AUTO_EXPOSURE_MODE))
        {
        case int(auto_exposure_modes::static_auto_exposure):          static_decrease_exposure_gain(target_exposure, target_exposure0, exposure, gain); break;
        case int(auto_exposure_modes::auto_exposure_anti_flicker):    anti_flicker_decrease_exposure_gain(target_exposure, target_exposure0, exposure, gain); break;
        case int(auto_exposure_modes::auto_exposure_hybrid):          hybrid_decrease_exposure_gain(target_exposure, target_exposure0, exposure, gain); break;
        }
    }
    void auto_exposure_algorithm::static_increase_exposure_gain(const float& target_exposure, const float& target_exposure0, float& exposure, float& gain)
    {
        exposure = std::max(minimal_exposure, std::min(target_exposure0 / base_gain, maximal_exposure));
        gain = std::min(gain_limit, std::max(target_exposure0 / exposure, base_gain));
    }
    void auto_exposure_algorithm::static_decrease_exposure_gain(const float& target_exposure, const float& target_exposure0, float& exposure, float& gain)
    {
        exposure = std::max(minimal_exposure, std::min(target_exposure0 / base_gain, maximal_exposure));
        gain = std::min(gain_limit, std::max(target_exposure0 / exposure, base_gain));
    }
    void auto_exposure_algorithm::anti_flicker_increase_exposure_gain(const float& target_exposure, const float& target_exposure0, float& exposure, float& gain)
    {
        std::vector< std::tuple<float, float, float> > exposure_gain_score;

        for (int i = 1; i < 4; ++i)
        {
            float exposure1 = std::max(std::min(i * flicker_cycle, maximal_exposure), flicker_cycle);
            float gain1 = base_gain;

            if ((exposure1 * gain1) != target_exposure)
            {
                std::min(std::max(target_exposure / exposure1, base_gain), gain_limit);
            }
            float score1 = fabs(target_exposure - exposure1 * gain1);
            exposure_gain_score.push_back(std::tuple<float, float, float>(score1, exposure1, gain1));
        }

        std::sort(exposure_gain_score.begin(), exposure_gain_score.end());

        exposure = std::get<1>(exposure_gain_score.front());
        gain = std::get<2>(exposure_gain_score.front());
    }
    void auto_exposure_algorithm::anti_flicker_decrease_exposure_gain(const float& target_exposure, const float& target_exposure0, float& exposure, float& gain)
    {
        std::vector< std::tuple<float, float, float> > exposure_gain_score;

        for (int i = 1; i < 4; ++i)
        {
            float exposure1 = std::max(std::min(i * flicker_cycle, maximal_exposure), flicker_cycle);
            float gain1 = base_gain;
            if ((exposure1 * gain1) != target_exposure)
            {
                std::min(std::max(target_exposure / exposure1, base_gain), gain_limit);
            }
            float score1 = fabs(target_exposure - exposure1 * gain1);
            exposure_gain_score.push_back(std::tuple<float, float, float>(score1, exposure1, gain1));
        }

        std::sort(exposure_gain_score.begin(), exposure_gain_score.end());

        exposure = std::get<1>(exposure_gain_score.front());
        gain = std::get<2>(exposure_gain_score.front());
    }
    void auto_exposure_algorithm::hybrid_increase_exposure_gain(const float& target_exposure, const float& target_exposure0, float& exposure, float& gain)
    {
        if (anti_flicker_mode)
        {
            anti_flicker_increase_exposure_gain(target_exposure, target_exposure0, exposure, gain);
        }
        else
        {
            static_increase_exposure_gain(target_exposure, target_exposure0, exposure, gain);
            LOG_DEBUG("HybridAutoExposure::IncreaseExposureGain: " << exposure * gain << " " << flicker_cycle * base_gain << " " << base_gain);
            if (target_exposure > 0.99 * flicker_cycle * base_gain)
            {
                anti_flicker_mode = true;
                anti_flicker_increase_exposure_gain(target_exposure, target_exposure0, exposure, gain);
                LOG_DEBUG("anti_flicker_mode = true");
            }
        }
    }
    void auto_exposure_algorithm::hybrid_decrease_exposure_gain(const float& target_exposure, const float& target_exposure0, float& exposure, float& gain)
    {
        if (anti_flicker_mode)
        {
            LOG_DEBUG("HybridAutoExposure::DecreaseExposureGain: " << exposure << " " << flicker_cycle << " " << gain << " " << base_gain);
            if ((target_exposure) <= 0.99 * (flicker_cycle * base_gain))
            {
                anti_flicker_mode = false;
                static_decrease_exposure_gain(target_exposure, target_exposure0, exposure, gain);
                LOG_DEBUG("anti_flicker_mode = false");
            }
            else
            {
                anti_flicker_decrease_exposure_gain(target_exposure, target_exposure0, exposure, gain);
            }
        }
        else
        {
            static_decrease_exposure_gain(target_exposure, target_exposure0, exposure, gain);
        }
    }

    float auto_exposure_algorithm::exposure_to_value(float exp_ms, rounding_mode_type rounding_mode)
    {
        const float line_period_us = 19.33333333f;

        float ExposureTimeLine = (exp_ms * 1000.0f / line_period_us);
        if (rounding_mode == rounding_mode_type::ceil) ExposureTimeLine = std::ceil(ExposureTimeLine);
        else if (rounding_mode == rounding_mode_type::floor) ExposureTimeLine = std::floor(ExposureTimeLine);
        else ExposureTimeLine = round(ExposureTimeLine);
        return ((float)ExposureTimeLine * line_period_us) / 1000.0f;
    }

    float auto_exposure_algorithm::gain_to_value(float gain, rounding_mode_type rounding_mode)
    {

        if (gain < 2.0f) { return 2.0f; }
        else if (gain > 32.0f) { return 32.0f; }
        else {
            if (rounding_mode == rounding_mode_type::ceil) return std::ceil(gain * 8.0f) / 8.0f;
            else if (rounding_mode == rounding_mode_type::floor) return std::floor(gain * 8.0f) / 8.0f;
            else return round(gain * 8.0f) / 8.0f;
        }
    }

    template <typename T> inline T sqr(const T& x) { return (x*x); }
    void auto_exposure_algorithm::histogram_score(std::vector<int>& h, const int total_weight, histogram_metric& score)
    {
        score.under_exposure_count = 0;
        score.over_exposure_count = 0;

        for (size_t i = 0; i <= under_exposure_limit; ++i)
        {
            score.under_exposure_count += h[i];
        }
        score.shadow_limit = 0;
        //if (Score.UnderExposureCount < UnderExposureNoiseLimit)
        {
            score.shadow_limit = under_exposure_limit;
            for (size_t i = under_exposure_limit + 1; i <= over_exposure_limit; ++i)
            {
                if (h[i] > under_exposure_noise_limit)
                {
                    break;
                }
                score.shadow_limit++;
            }
            int lower_q = 0;
            score.lower_q = 0;
            for (size_t i = under_exposure_limit + 1; i <= over_exposure_limit; ++i)
            {
                lower_q += h[i];
                if (lower_q > total_weight / 4)
                {
                    break;
                }
                score.lower_q++;
            }
        }

        for (size_t i = over_exposure_limit; i <= 255; ++i)
        {
            score.over_exposure_count += h[i];
        }

        score.highlight_limit = 255;
        //if (Score.OverExposureCount < OverExposureNoiseLimit)
        {
            score.highlight_limit = over_exposure_limit;
            for (size_t i = over_exposure_limit; i >= under_exposure_limit; --i)
            {
                if (h[i] > over_exposure_noise_limit)
                {
                    break;
                }
                score.highlight_limit--;
            }
            int upper_q = 0;
            score.upper_q = over_exposure_limit;
            for (size_t i = over_exposure_limit; i >= under_exposure_limit; --i)
            {
                upper_q += h[i];
                if (upper_q > total_weight / 4)
                {
                    break;
                }
                score.upper_q--;
            }

        }
        int32_t m1 = 0;
        int64_t m2 = 0;

        double nn = (double)total_weight - score.under_exposure_count - score.over_exposure_count;
        if (nn == 0)
        {
            nn = (double)total_weight;
            for (int i = 0; i <= 255; ++i)
            {
                m1 += h[i] * i;
                m2 += h[i] * sqr(i);
            }
        }
        else
        {
            for (int i = under_exposure_limit + 1; i < over_exposure_limit; ++i)
            {
                m1 += h[i] * i;
                m2 += h[i] * sqr(i);
            }
        }
        score.main_mean = (float)((double)m1 / nn);
        double Var = (double)m2 / nn - sqr((double)m1 / nn);
        if (Var > 0)
        {
            score.main_std = (float)sqrt(Var);
        }
        else
        {
            score.main_std = 0.0f;
        }
    }
}<|MERGE_RESOLUTION|>--- conflicted
+++ resolved
@@ -307,9 +307,6 @@
         }
     }
 
-<<<<<<< HEAD
-    void get_raw_data(uint8_t opcode, uvc::device & device, std::timed_mutex & mutex, uint8_t * data, size_t & bytesReturned)
-=======
     unsigned long long zr300_camera::get_frame_counter_by_usb_cmd()
     {
         hwmon_cmd cmd((int)adaptor_board_command::FRCNT);
@@ -319,9 +316,7 @@
         memcpy(&frame_counter, cmd.receivedCommandData, cmd.receivedCommandDataLength);
         return frame_counter;
     }
-
-    motion_module_calibration read_fisheye_intrinsic(uvc::device & device)
->>>>>>> 0369b025
+void get_raw_data(uint8_t opcode, uvc::device & device, std::timed_mutex & mutex, uint8_t * data, size_t & bytesReturned)
     {
         hw_monitor::hwmon_cmd command(opcode);
 
@@ -350,7 +345,6 @@
         memcpy(&calibration, scalibration_raw, std::min(sizeof(calibration), bufferLength)); // Is this longer or shorter than the rawCalib struct?
         return calibration;
     }
-
     motion_module_calibration read_fisheye_intrinsic(uvc::device & device, std::timed_mutex & mutex)
     {
         motion_module_calibration intrinsic;
