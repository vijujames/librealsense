#include "image.h"
#include "../include/librealsense/rsutil.h" // For projection/deprojection logic

#include <cstring> // For memcpy
#include <cmath>
<<<<<<< HEAD
#include <algorithm>
=======
>>>>>>> ec78ce24

#pragma pack(push, 1) // All structs in this file are assumed to be byte-packed
namespace rsimpl
{
    struct yuy2_macropixel { uint8_t y0,u,y1,v; };
    static_assert(sizeof(yuy2_macropixel) == 4, "packing error");

    struct y12i_pixel
    { 
        uint8_t rl : 8, rh : 4, ll : 4, lh : 8; 
        int l() const { return lh << 4 | ll; }
        int r() const { return rh << 8 | rl; }
    };
    static_assert(sizeof(y12i_pixel) == 3, "packing error");

    struct inri_pixel { uint16_t z16; uint8_t y8; };
    static_assert(sizeof(inri_pixel) == 3, "packing error");

    ////////////////////////////
    // Image size computation //
    ////////////////////////////

    size_t get_image_size(int width, int height, rs_format format)
    {
        switch(format)
        {
        case RS_FORMAT_Z16: return width * height * 2;
        case RS_FORMAT_YUYV: assert(width % 2 == 0); return width * height * 2;
        case RS_FORMAT_RGB8: return width * height * 3;
        case RS_FORMAT_BGR8: return width * height * 3;
        case RS_FORMAT_RGBA8: return width * height * 4;
        case RS_FORMAT_BGRA8: return width * height * 4;
        case RS_FORMAT_Y8: return width * height;
        case RS_FORMAT_Y16: return width * height * 2;
        default: assert(false); return 0;
        }    
    }

    size_t get_image_size(int width, int height, uint32_t fourcc)
    {
        struct format { uint32_t fourcc; int macropixel_width; size_t macropixel_size; };
        static const format formats[] = {
            {'YUY2', 2, sizeof(yuy2_macropixel)}, // Standard Y0, U, Y1, V ordered 2x1 macropixel
            {'Z16 ', 1, sizeof(uint16_t)       }, // DS* 16-bit Z format
            {'Y8  ', 1, sizeof(uint8_t)        }, // DS* 8-bit left format
            {'Y16 ', 1, sizeof(uint16_t)       }, // DS* 16-bit left format
            {'Y8I ', 1, sizeof(uint8_t)*2      }, // DS* 8-bit left/right format
            {'Y12I', 1, sizeof(y12i_pixel)     }, // DS* 12-bit left/right format
            {'INVR', 1, sizeof(uint16_t)       }, // IVCAM 16-bit depth format
            {'INVI', 1, sizeof(uint8_t)        }, // IVCAM 8-bit infrared format (NOTE: Might have an overloaded meaning on SR300, might need special logic)
            {'INRI', 1, sizeof(inri_pixel)     }, // IVCAM 16-bit depth + 8 bit infrared format
            {'INZI', 2, 4},                       // IVCAM 16-bit depth + 16-bit infrared in a 2x1 macropixel
        };
        for(auto & f : formats)
        {
            if(f.fourcc != fourcc) continue;
            assert(width % f.macropixel_width == 0);
            return (width / f.macropixel_width) * height * f.macropixel_size;
        }
        assert(false && "unsupported format");
        return 0;
    }

    //////////////////////////////
    // Naive unpacking routines //
    //////////////////////////////
    
    void unpack_subrect(void * dest[], const void * source, const subdevice_mode & mode)
    {
        assert(mode.streams.size() == 1);
        auto in = reinterpret_cast<const uint8_t *>(source);
        auto out = reinterpret_cast<uint8_t *>(dest[0]);
        const size_t in_stride = get_image_size(mode.width, 1, mode.fourcc), out_stride = get_image_size(mode.streams[0].width, 1, mode.streams[0].format);
        for(int i=0; i<std::min(mode.height, mode.streams[0].height); ++i)
        {
            memcpy(out, in, std::min(in_stride, out_stride));
            out += out_stride;
            in += in_stride;            
        }
    }

    template<class SOURCE, class UNPACK> void unpack_pixels(void * dest[], const subdevice_mode & mode, const SOURCE * source, rs_format format, UNPACK unpack)
    {
        assert(mode.streams.size() == 1 && mode.streams[0].width <= mode.width && mode.streams[0].height <= mode.height && mode.streams[0].format == format);
        auto out = reinterpret_cast<decltype(unpack(SOURCE())) *>(dest[0]);
        for(int y = 0; y < mode.streams[0].height; ++y)
        {
            for(int x = 0; x < mode.streams[0].width; ++x)
            {
                *out++ = unpack(*source++);
            }
            source += mode.width - mode.streams[0].width;
        }       
    }

    void unpack_y16_from_y8    (void** d, const void* s, const subdevice_mode& m) { unpack_pixels(d, m, reinterpret_cast<const uint8_t  *>(s), RS_FORMAT_Y16, [](uint8_t  pixel) -> uint16_t { return pixel | pixel << 8; }); }
    void unpack_y16_from_y16_10(void** d, const void* s, const subdevice_mode& m) { unpack_pixels(d, m, reinterpret_cast<const uint16_t *>(s), RS_FORMAT_Y16, [](uint16_t pixel) -> uint16_t { return pixel << 6; }); }

    /////////////////////////////
    // YUY2 unpacking routines //
    /////////////////////////////

    template<class UNPACK> void unpack_from_yuy2(void * dest[], const void * source, const subdevice_mode & mode, rs_format format, UNPACK unpack)
    {
        assert(mode.fourcc == 'YUY2' && mode.streams.size() == 1 && mode.streams[0].width <= mode.width && mode.streams[0].height <= mode.height && mode.streams[0].format == format);
        auto in = reinterpret_cast<const yuy2_macropixel *>(source);
        auto out = reinterpret_cast<decltype(unpack(0,0,0)) *>(dest[0]);
        for(int y = 0; y < mode.streams[0].height; ++y)
        {
            for(int x = 0; x < mode.streams[0].width; x+=2)
            {
                *out++ = unpack(in->y0 - 16, in->u - 128, in->v - 128);
                *out++ = unpack(in->y1 - 16, in->u - 128, in->v - 128);
                ++in;
            }
            in += mode.width - mode.streams[0].width;
        }     
    }

    inline uint8_t clamp_byte(int v) { return v < 0 ? 0 : v > 255 ? 255 : v; }
    inline uint8_t yuv_to_r(int y, int u, int v) { return clamp_byte((128 + 298 * y           + 409 * v) >> 8); }
    inline uint8_t yuv_to_g(int y, int u, int v) { return clamp_byte((128 + 298 * y - 100 * u - 208 * v) >> 8); }
    inline uint8_t yuv_to_b(int y, int u, int v) { return clamp_byte((128 + 298 * y + 516 * u          ) >> 8); }
    
    struct byte3 { uint8_t a,b,c; }; struct byte4 { uint8_t a,b,c,d; };
    void unpack_rgb_from_yuy2 (void** d, const void* s, const subdevice_mode& m) { unpack_from_yuy2(d, s, m, RS_FORMAT_RGB8,  [](int y, int u, int v) { return byte3{yuv_to_r(y, u, v), yuv_to_g(y, u, v), yuv_to_b(y, u, v)     }; }); }
    void unpack_rgba_from_yuy2(void** d, const void* s, const subdevice_mode& m) { unpack_from_yuy2(d, s, m, RS_FORMAT_RGBA8, [](int y, int u, int v) { return byte4{yuv_to_r(y, u, v), yuv_to_g(y, u, v), yuv_to_b(y, u, v), 255}; }); }
    void unpack_bgr_from_yuy2 (void** d, const void* s, const subdevice_mode& m) { unpack_from_yuy2(d, s, m, RS_FORMAT_BGR8,  [](int y, int u, int v) { return byte3{yuv_to_b(y, u, v), yuv_to_g(y, u, v), yuv_to_r(y, u, v)     }; }); }
    void unpack_bgra_from_yuy2(void** d, const void* s, const subdevice_mode& m) { unpack_from_yuy2(d, s, m, RS_FORMAT_BGRA8, [](int y, int u, int v) { return byte4{yuv_to_b(y, u, v), yuv_to_g(y, u, v), yuv_to_r(y, u, v), 255}; }); }

    //////////////////////////////////////
    // 2-in-1 format splitting routines //
    //////////////////////////////////////

    template<class SOURCE, class SPLIT_A, class SPLIT_B> void split_frame(void * dest[], const subdevice_mode & mode, const SOURCE * source, uint32_t fourcc, rs_format format_a, rs_format format_b, SPLIT_A split_a, SPLIT_B split_b)
    {
        assert(mode.fourcc == fourcc && mode.streams.size() == 2 && mode.streams[0].format == format_a && mode.streams[1].format == format_b
            && mode.streams[0].width == mode.streams[1].width && mode.streams[0].height == mode.streams[1].height && mode.streams[0].width <= mode.width && mode.streams[0].height <= mode.height);
        auto a = reinterpret_cast<decltype(split_a(SOURCE())) *>(dest[0]);
        auto b = reinterpret_cast<decltype(split_b(SOURCE())) *>(dest[1]);
        for(int y = 0; y < mode.streams[0].height; ++y)
        {
            for(int x = 0; x < mode.streams[0].width; ++x)
            {
                *a++ = split_a(*source);
                *b++ = split_b(*source++);
            }
            source += mode.width - mode.streams[0].width;
        }    
    }

    void unpack_y8_y8_from_y8i(void * dest[], const void * source, const subdevice_mode & mode)
    {
        struct y8i_pixel { uint8_t l, r; };
        split_frame(dest, mode, reinterpret_cast<const y8i_pixel *>(source), 'Y8I ', RS_FORMAT_Y8, RS_FORMAT_Y8,
            [](const y8i_pixel & p) -> uint8_t { return p.l; },
            [](const y8i_pixel & p) -> uint8_t { return p.r; });
    }

    void unpack_y16_y16_from_y12i_10(void * dest[], const void * source, const subdevice_mode & mode)
    {
        split_frame(dest, mode, reinterpret_cast<const y12i_pixel *>(source), 'Y12I', RS_FORMAT_Y16, RS_FORMAT_Y16,
            [](const y12i_pixel & p) -> uint16_t { return p.l() << 6 | p.l() >> 4; },  // We want to convert 10-bit data to 16-bit data
            [](const y12i_pixel & p) -> uint16_t { return p.r() << 6 | p.r() >> 4; }); // Multiply by 64 1/16 to efficiently approximate 65535/1023
    }

    void unpack_z16_y8_from_inri(void * dest[], const void * source, const subdevice_mode & mode)
    {
        split_frame(dest, mode, reinterpret_cast<const inri_pixel *>(source), 'INRI', RS_FORMAT_Z16, RS_FORMAT_Y8,
            [](const inri_pixel & p) -> uint16_t { return p.z16; },
            [](const inri_pixel & p) -> uint8_t { return p.y8; });
    }

    void unpack_z16_y16_from_inri(void * dest[], const void * source, const subdevice_mode & mode)
    {
        split_frame(dest, mode, reinterpret_cast<const inri_pixel *>(source), 'INRI', RS_FORMAT_Z16, RS_FORMAT_Y16,
            [](const inri_pixel & p) -> uint16_t { return p.z16; },
            [](const inri_pixel & p) -> uint16_t { return p.y8 | p.y8 << 8; });
    }

    /////////////////////
    // Image alignment //
    /////////////////////

    #pragma pack(push, 1)
    template<int N> struct bytes { char b[N]; };
    #pragma pack(pop)

    template<class GET_DEPTH, class TRANSFER_PIXEL> void align_images(const rs_intrinsics & depth_intrin, const rs_extrinsics & depth_to_other, const rs_intrinsics & other_intrin, GET_DEPTH get_depth, TRANSFER_PIXEL transfer_pixel)
    {
        // Iterate over the pixels of the depth image    
        for(int depth_y = 0, depth_pixel_index = 0; depth_y < depth_intrin.height; ++depth_y)
        {
            for(int depth_x = 0; depth_x < depth_intrin.width; ++depth_x, ++depth_pixel_index)
            {
                // Skip over depth pixels with the value of zero, we have no depth data so we will not write anything into our aligned images
                if(float depth = get_depth(depth_pixel_index))
                {
                    // Determine the corresponding pixel location in our color image
                    float depth_pixel[2] = {(float)depth_x, (float)depth_y}, depth_point[3], other_point[3], other_pixel[2];
                    rs_deproject_pixel_to_point(depth_point, &depth_intrin, depth_pixel, depth);
                    rs_transform_point_to_point(other_point, &depth_to_other, depth_point);
                    rs_project_point_to_pixel(other_pixel, &other_intrin, other_point);
                
                    // If the location is outside the bounds of the image, skip to the next pixel
                    const int other_x = (int)std::round(other_pixel[0]), other_y = (int)std::round(other_pixel[1]);
                    if(other_x < 0 || other_y < 0 || other_x >= other_intrin.width || other_y >= other_intrin.height)
                    {
                        continue;
                    }

                    // Transfer data from original images into corresponding aligned images
                    transfer_pixel(depth_pixel_index, other_y * other_intrin.width + other_x);
                }
            }
        }    
    }

    void align_depth_to_color(void * depth_aligned_to_color, const uint16_t * depth_pixels, float depth_scale, const rs_intrinsics & depth_intrin, const rs_extrinsics & depth_to_color, const rs_intrinsics & color_intrin)
    {
        auto out_depth = (uint16_t *)(depth_aligned_to_color);
        align_images(depth_intrin, depth_to_color, color_intrin, 
            [depth_pixels, depth_scale](int depth_pixel_index) { return depth_pixels[depth_pixel_index] * depth_scale; },
            [out_depth, depth_pixels](int depth_pixel_index, int color_pixel_index) { out_depth[color_pixel_index] = depth_pixels[depth_pixel_index]; });
    }

    template<int N> void align_color_to_depth_bytes(void * color_aligned_to_depth, const uint16_t * depth_pixels, float depth_scale, const rs_intrinsics & depth_intrin, const rs_extrinsics & depth_to_color, const rs_intrinsics & color_intrin, const void * color_pixels)
    {
        auto in_color = (const bytes<N> *)(color_pixels);
        auto out_color = (bytes<N> *)(color_aligned_to_depth);
        align_images(depth_intrin, depth_to_color, color_intrin, 
            [depth_pixels, depth_scale](int depth_pixel_index) { return depth_pixels[depth_pixel_index] * depth_scale; },            
            [out_color, in_color](int depth_pixel_index, int color_pixel_index) { out_color[depth_pixel_index] = in_color[color_pixel_index]; });
    }

    void align_color_to_depth(void * color_aligned_to_depth, const uint16_t * depth_pixels, float depth_scale, const rs_intrinsics & depth_intrin, const rs_extrinsics & depth_to_color, const rs_intrinsics & color_intrin, const void * color_pixels, rs_format color_format)
    {
        switch(color_format)
        {
        case RS_FORMAT_Y8: 
            return align_color_to_depth_bytes<1>(color_aligned_to_depth, depth_pixels, depth_scale, depth_intrin, depth_to_color, color_intrin, color_pixels);
        case RS_FORMAT_Y16: case RS_FORMAT_Z16: 
            return align_color_to_depth_bytes<2>(color_aligned_to_depth, depth_pixels, depth_scale, depth_intrin, depth_to_color, color_intrin, color_pixels);
        case RS_FORMAT_RGB8: case RS_FORMAT_BGR8: 
            return align_color_to_depth_bytes<3>(color_aligned_to_depth, depth_pixels, depth_scale, depth_intrin, depth_to_color, color_intrin, color_pixels);
        case RS_FORMAT_RGBA8: case RS_FORMAT_BGRA8: 
            return align_color_to_depth_bytes<4>(color_aligned_to_depth, depth_pixels, depth_scale, depth_intrin, depth_to_color, color_intrin, color_pixels);
        default: 
            assert(false); // NOTE: rs_align_color_to_depth_bytes<2>(...) is not appropriate for RS_FORMAT_YUYV images, no logic prevents U/V channels from being written to one another
        }
    }

    /////////////////////////
    // Image rectification //
    /////////////////////////

    std::vector<int> compute_rectification_table(const rs_intrinsics & rect_intrin, const rs_extrinsics & rect_to_unrect, const rs_intrinsics & unrect_intrin)
    {   
        std::vector<int> rectification_table;
        rectification_table.resize(rect_intrin.width * rect_intrin.height);
        align_images(rect_intrin, rect_to_unrect, unrect_intrin, [](int) { return 1.0f; },
            [&rectification_table](int rect_pixel_index, int unrect_pixel_index) { rectification_table[rect_pixel_index] = unrect_pixel_index; });
        return rectification_table;
    }

    template<class T> void rectify_image_pixels(T * rect_pixels, const std::vector<int> & rectification_table, const T * unrect_pixels)
    {
        for(auto entry : rectification_table) *rect_pixels++ = unrect_pixels[entry];
    }

    void rectify_image(void * rect_pixels, const std::vector<int> & rectification_table, const void * unrect_pixels, rs_format format)
    {
        switch(format)
        {
        case RS_FORMAT_Y8: 
            return rectify_image_pixels((bytes<1> *)rect_pixels, rectification_table, (const bytes<1> *)unrect_pixels);
        case RS_FORMAT_Y16: case RS_FORMAT_Z16: 
            return rectify_image_pixels((bytes<2> *)rect_pixels, rectification_table, (const bytes<2> *)unrect_pixels);
        case RS_FORMAT_RGB8: case RS_FORMAT_BGR8: 
            return rectify_image_pixels((bytes<3> *)rect_pixels, rectification_table, (const bytes<3> *)unrect_pixels);
        case RS_FORMAT_RGBA8: case RS_FORMAT_BGRA8: 
            return rectify_image_pixels((bytes<4> *)rect_pixels, rectification_table, (const bytes<4> *)unrect_pixels);
        default: 
            assert(false); // NOTE: rectify_image_pixels(...) is not appropriate for RS_FORMAT_YUYV images, no logic prevents U/V channels from being written to one another
        }
    }
}
#pragma pack(pop)<|MERGE_RESOLUTION|>--- conflicted
+++ resolved
@@ -3,10 +3,7 @@
 
 #include <cstring> // For memcpy
 #include <cmath>
-<<<<<<< HEAD
 #include <algorithm>
-=======
->>>>>>> ec78ce24
 
 #pragma pack(push, 1) // All structs in this file are assumed to be byte-packed
 namespace rsimpl
