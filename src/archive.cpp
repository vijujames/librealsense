--- conflicted
+++ resolved
@@ -149,231 +149,7 @@
         return ijs;
     }
 
-<<<<<<< HEAD
-=======
-    // Defines general frames storage model
-    template<class T>
-    class frame_archive : public std::enable_shared_from_this<frame_archive<T>>, public archive_interface
-    {
-        std::atomic<uint32_t>* max_frame_queue_size;
-        std::atomic<uint32_t> published_frames_count;
-        small_heap<T, RS2_USER_QUEUE_SIZE> published_frames;
-        std::shared_ptr<metadata_parser_map> _metadata_parsers = nullptr;
-        callbacks_heap callback_inflight;
-
-        std::vector<T> freelist; // return frames here
-        std::atomic<bool> recycle_frames;
-        int pending_frames = 0;
-        std::recursive_mutex mutex;
-        std::shared_ptr<platform::time_service> _time_service;
-
-        std::weak_ptr<sensor_interface> _sensor;
-        std::shared_ptr<sensor_interface> get_sensor() const override { return _sensor.lock(); }
-        void set_sensor(std::shared_ptr<sensor_interface> s) override { _sensor = s; }
-
-        T alloc_frame(const size_t size, const frame_additional_data& additional_data, bool requires_memory)
-        {
-            T backbuffer;
-            //const size_t size = modes[stream].get_image_size(stream);
-            {
-                std::lock_guard<std::recursive_mutex> guard(mutex);
-
-                if (requires_memory)
-                {
-                    // Attempt to obtain a buffer of the appropriate size from the freelist
-                    for (auto it = begin(freelist); it != end(freelist); ++it)
-                    {
-                        if (it->data.size() == size)
-                        {
-                            backbuffer = std::move(*it);
-                            freelist.erase(it);
-                            break;
-                        }
-                    }
-                }
-
-                // Discard buffers that have been in the freelist for longer than 1s
-                for (auto it = begin(freelist); it != end(freelist);)
-                {
-                    if (additional_data.timestamp > it->additional_data.timestamp + 1000) it = freelist.erase(it);
-                    else ++it;
-                }
-            }
-
-            if (requires_memory)
-            {
-                backbuffer.data.resize(size, 0); // TODO: Allow users to provide a custom allocator for frame buffers
-            }
-            backbuffer.additional_data = additional_data;
-            return backbuffer;
-        }
-
-        frame_interface* track_frame(T& f)
-        {
-            std::unique_lock<std::recursive_mutex> lock(mutex);
-
-            auto published_frame = f.publish(this->shared_from_this());
-            if (published_frame)
-            {
-                published_frame->acquire();
-                return published_frame;
-            }
-
-            LOG_DEBUG("publish(...) failed");
-            return nullptr;
-        }
-
-        void unpublish_frame(frame_interface* frame)
-        {
-            if (frame)
-            {
-                auto f = (T*)frame;
-                log_frame_callback_end(f);
-                std::unique_lock<std::recursive_mutex> lock(mutex);
-
-                frame->keep();
-
-                if (recycle_frames)
-                {
-                    freelist.push_back(std::move(*f));
-                }
-                lock.unlock();
-
-                if (f->is_fixed())
-                    published_frames.deallocate(f);
-                else
-                    delete f;
-            }
-        }
-
-        void keep_frame(frame_interface* frame)
-        {
-            --published_frames_count;
-        }
-
-        frame_interface* publish_frame(frame_interface* frame)
-        {
-            auto f = (T*)frame;
-
-            unsigned int max_frames = *max_frame_queue_size;
-
-            if (published_frames_count >= max_frames
-                && max_frames)
-            {
-                LOG_DEBUG("User didn't release frame resource.");
-                return nullptr;
-            }
-            auto new_frame = (max_frames ? published_frames.allocate() : new T());
-
-            if (new_frame)
-            {
-                if (max_frames) new_frame->mark_fixed();
-            }
-            else
-            {
-                new_frame = new T();
-            }
-
-            ++published_frames_count;
-            *new_frame = std::move(*f);
-
-            return new_frame;
-        }
-
-        void log_frame_callback_end(T* frame) const
-        {
-            if (frame && frame->get_stream())
-            {
-                auto callback_ended = _time_service ? _time_service->get_time() : 0;
-                auto callback_warning_duration = 1000 / (frame->get_stream()->get_framerate() + 1);
-                auto callback_duration = callback_ended - frame->get_frame_callback_start_time_point();
-
-                LOG_DEBUG("CallbackFinished," << librealsense::get_string(frame->get_stream()->get_stream_type()) << ","
-                    << std::dec << frame->get_frame_number()
-                    << ",DispatchedAt," << std::fixed << callback_ended);
-
-                if (callback_duration > callback_warning_duration)
-                {
-                    LOG_DEBUG("Frame Callback [" << librealsense::get_string(frame->get_stream()->get_stream_type())
-                        << "#" << std::dec << frame->additional_data.frame_number
-                        << "] overdue. (Duration: " << callback_duration
-                        << "ms, FPS: " << frame->get_stream()->get_framerate() << ", Max Duration: " << callback_warning_duration << "ms)");
-                }
-            }
-        }
-
-        std::shared_ptr<metadata_parser_map> get_md_parsers() const { return _metadata_parsers; };
-
-        friend class frame;
-
-    public:
-        explicit frame_archive(std::atomic<uint32_t>* in_max_frame_queue_size,
-            std::shared_ptr<platform::time_service> ts,
-            std::shared_ptr<metadata_parser_map> parsers)
-            : max_frame_queue_size(in_max_frame_queue_size),
-            mutex(), recycle_frames(true), _time_service(ts),
-            _metadata_parsers(parsers)
-        {
-            published_frames_count = 0;
-        }
-
-        callback_invocation_holder begin_callback()
-        {
-            return { callback_inflight.allocate(), &callback_inflight };
-        }
-
-        void release_frame_ref(frame_interface* ref)
-        {
-            ref->release();
-        }
-
-        frame_interface* alloc_and_track(const size_t size, const frame_additional_data& additional_data, bool requires_memory)
-        {
-            auto frame = alloc_frame(size, additional_data, requires_memory);
-            return track_frame(frame);
-        }
-
-        void flush()
-        {
-            published_frames.stop_allocation();
-            callback_inflight.stop_allocation();
-            recycle_frames = false;
-
-            auto callbacks_inflight = callback_inflight.get_size();
-            if (callbacks_inflight > 0)
-            {
-                LOG_WARNING(callbacks_inflight << " callbacks are still running on some other threads. Waiting until all callbacks return...");
-            }
-            // wait until user is done with all the stuff he chose to borrow
-            callback_inflight.wait_until_empty();
-
-            {
-                std::lock_guard<std::recursive_mutex> guard(mutex);
-                freelist.clear();
-            }
-
-            pending_frames = published_frames.get_size();
-            if (pending_frames > 0)
-            {
-                LOG_INFO("The user was holding on to "
-                    << std::dec << pending_frames << " frames after stream 0x"
-                    << std::hex << this << " stopped" << std::dec);
-            }
-            // frames and their frame refs are not flushed, by design
-        }
-
-        ~frame_archive()
-        {
-            if (pending_frames > 0)
-            {
-                LOG_INFO("All frames from stream 0x"
-                    << std::hex << this << " are now released by the user");
-            }
-        }
-
-    };
-
->>>>>>> 3c5e2bbd
+
     std::shared_ptr<archive_interface> make_archive(rs2_extension type,
         std::atomic<uint32_t>* in_max_frame_queue_size,
         std::shared_ptr<platform::time_service> ts,
