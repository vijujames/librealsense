// License: Apache 2.0. See LICENSE file in root directory.
// Copyright(c) 2015 Intel Corporation. All Rights Reserved.

#include "types.h"
#include "device.h"
#include "archive.h"

#include <algorithm>
#include <iomanip>
#include <numeric>
#include <fstream>
#include <cmath>

#define STRCASE(T, X) case RS2_##T##_##X: {\
        static std::string s##T##_##X##_str = make_less_screamy(#X);\
        return s##T##_##X##_str.c_str(); }

namespace librealsense
{
    std::string make_less_screamy(const char* str)
    {
        std::string res = str;

        bool first = true;
        for (auto i = 0; i < res.size(); i++)
        {
            if (res[i] != '_')
            {
                if (!first) res[i] = tolower(res[i]);
                first = false;
            }
            else
            {
                res[i] = ' ';
                first = true;
            }
        }

        return res;
    }


    std::string datetime_string()
    {
        auto t = time(nullptr);
        char buffer[20] = {};
        const tm* time = localtime(&t);
        if (nullptr != time)
            strftime(buffer, sizeof(buffer), "%Y-%m-%d-%H_%M_%S", time);
        return to_string() << buffer;
    }

    recoverable_exception::recoverable_exception(const std::string& msg,
        rs2_exception_type exception_type) noexcept
        : librealsense_exception(msg, exception_type)
    {
        LOG_WARNING(msg);
    }

    bool file_exists(const char* filename)
    {
        std::ifstream f(filename);
        return f.good();
    }

    frame_holder::~frame_holder()
    {
        if (frame)
            frame->release();
    }

    frame_holder& frame_holder::operator=(frame_holder&& other)
    {
        if (frame)
            frame->release();
        frame = other.frame;
        other.frame = nullptr;
        return *this;
    }

    frame_holder frame_holder::clone() const
    {
        return frame_holder(*this);
    }

    frame_holder::frame_holder(const frame_holder& other)
        : frame(other.frame)
    {
        frame->acquire();
    }

    const char* get_string(rs2_exception_type value)
    {
#define CASE(X) STRCASE(EXCEPTION_TYPE, X)
        switch(value)
        {
            CASE(UNKNOWN)
                CASE(CAMERA_DISCONNECTED)
                CASE(BACKEND)
                CASE(INVALID_VALUE)
                CASE(WRONG_API_CALL_SEQUENCE)
                CASE(NOT_IMPLEMENTED)
                CASE(DEVICE_IN_RECOVERY_MODE)
                CASE(IO)
        default: assert(!is_valid(value)); return UNKNOWN_VALUE;
        }
#undef CASE
    }

    const char* get_string(rs2_stream value)
    {
#define CASE(X) STRCASE(STREAM, X)
        switch (value)
        {
            STRCASE(STREAM, ANY)
                STRCASE(STREAM, DEPTH)
                STRCASE(STREAM, COLOR)
                STRCASE(STREAM, INFRARED)
                STRCASE(STREAM, FISHEYE)
                STRCASE(STREAM, GYRO)
                STRCASE(STREAM, ACCEL)
                STRCASE(STREAM, GPIO)
                STRCASE(STREAM, POSE)
        default: assert(!is_valid(value)); return UNKNOWN_VALUE;
        }
#undef CASE
    }

    const char* get_string(rs2_sr300_visual_preset value)
    {
#define CASE(X) STRCASE(SR300_VISUAL_PRESET, X)
        switch (value)
        {
            CASE(SHORT_RANGE)
                CASE(LONG_RANGE)
                CASE(BACKGROUND_SEGMENTATION)
                CASE(GESTURE_RECOGNITION)
                CASE(OBJECT_SCANNING)
                CASE(FACE_ANALYTICS)
                CASE(FACE_LOGIN)
                CASE(GR_CURSOR)
                CASE(DEFAULT)
                CASE(MID_RANGE)
                CASE(IR_ONLY)
        default: assert(!is_valid(value)); return UNKNOWN_VALUE;
        }
#undef CASE
    }

    const char* get_string(rs2_extension value)
    {
#define CASE(X) STRCASE(EXTENSION, X)
        switch (value)
        {
            CASE(UNKNOWN)
                CASE(DEBUG)
                CASE(INFO)
                CASE(OPTIONS)
            CASE(MOTION)
                CASE(VIDEO)
                CASE(ROI)
                CASE(DEPTH_SENSOR)
                CASE(VIDEO_FRAME)
                CASE(MOTION_FRAME)
                CASE(COMPOSITE_FRAME)
                CASE(POINTS)
                CASE(DEPTH_FRAME)
                CASE(ADVANCED_MODE)
                CASE(RECORD)
                CASE(VIDEO_PROFILE)
                CASE(PLAYBACK)
                CASE(DEPTH_STEREO_SENSOR)
                CASE(DISPARITY_FRAME)
                CASE(MOTION_PROFILE)
                CASE(POSE_FRAME)
                CASE(POSE_PROFILE)
                CASE(TM2)
                CASE(SOFTWARE_DEVICE)
                CASE(SOFTWARE_SENSOR)
        default: assert(!is_valid(value)); return UNKNOWN_VALUE;
        }
#undef CASE
    }

    const char* get_string(rs2_playback_status value)
    {
#define CASE(X) STRCASE(PLAYBACK_STATUS, X)
        switch (value)
        {
            CASE(UNKNOWN)
                CASE(STOPPED)
                CASE(PAUSED)
                CASE(PLAYING)
        default: assert(!is_valid(value)); return UNKNOWN_VALUE;
        }
#undef CASE
    }

    const char* get_string(rs2_log_severity value)
    {
#define CASE(X) STRCASE(LOG_SEVERITY, X)
        switch (value)
        {
            CASE(DEBUG)
                CASE(INFO)
                CASE(WARN)
                CASE(ERROR)
                CASE(FATAL)
                CASE(NONE)
        default: assert(!is_valid(value)); return UNKNOWN_VALUE;
        }
#undef CASE
    }

    const char* get_string(rs2_option value)
    {
#define CASE(X) STRCASE(OPTION, X)
        switch (value)
        {
<<<<<<< HEAD
            CASE(BACKLIGHT_COMPENSATION)
                CASE(BRIGHTNESS)
                CASE(CONTRAST)
                CASE(EXPOSURE)
                CASE(GAIN)
                CASE(GAMMA)
                CASE(HUE)
                CASE(SATURATION)
                CASE(SHARPNESS)
                CASE(WHITE_BALANCE)
                CASE(ENABLE_AUTO_EXPOSURE)
                CASE(ENABLE_AUTO_WHITE_BALANCE)
                CASE(LASER_POWER)
                CASE(ACCURACY)
                CASE(MOTION_RANGE)
                CASE(FILTER_OPTION)
                CASE(CONFIDENCE_THRESHOLD)
                CASE(FRAMES_QUEUE_SIZE)
                CASE(VISUAL_PRESET)
                CASE(TOTAL_FRAME_DROPS)
                CASE(EMITTER_ENABLED)
                CASE(AUTO_EXPOSURE_MODE)
                CASE(POWER_LINE_FREQUENCY)
                CASE(ASIC_TEMPERATURE)
                CASE(ERROR_POLLING_ENABLED)
                CASE(PROJECTOR_TEMPERATURE)
                CASE(OUTPUT_TRIGGER_ENABLED)
                CASE(MOTION_MODULE_TEMPERATURE)
                CASE(DEPTH_UNITS)
                CASE(ENABLE_MOTION_CORRECTION)
                CASE(AUTO_EXPOSURE_PRIORITY)
                CASE(HISTOGRAM_EQUALIZATION_ENABLED)
                CASE(MIN_DISTANCE)
                CASE(MAX_DISTANCE)
                CASE(COLOR_SCHEME)
                CASE(TEXTURE_SOURCE)
                CASE(FILTER_MAGNITUDE)
                CASE(FILTER_SMOOTH_ALPHA)
                CASE(FILTER_SMOOTH_DELTA)
                CASE(STEREO_BASELINE)
=======
        CASE(BACKLIGHT_COMPENSATION)
        CASE(BRIGHTNESS)
        CASE(CONTRAST)
        CASE(EXPOSURE)
        CASE(GAIN)
        CASE(GAMMA)
        CASE(HUE)
        CASE(SATURATION)
        CASE(SHARPNESS)
        CASE(WHITE_BALANCE)
        CASE(ENABLE_AUTO_EXPOSURE)
        CASE(ENABLE_AUTO_WHITE_BALANCE)
        CASE(LASER_POWER)
        CASE(ACCURACY)
        CASE(MOTION_RANGE)
        CASE(FILTER_OPTION)
        CASE(CONFIDENCE_THRESHOLD)
        CASE(FRAMES_QUEUE_SIZE)
        CASE(VISUAL_PRESET)
        CASE(TOTAL_FRAME_DROPS)
        CASE(EMITTER_ENABLED)
        CASE(AUTO_EXPOSURE_MODE)
        CASE(POWER_LINE_FREQUENCY)
        CASE(ASIC_TEMPERATURE)
        CASE(ERROR_POLLING_ENABLED)
        CASE(PROJECTOR_TEMPERATURE)
        CASE(OUTPUT_TRIGGER_ENABLED)
        CASE(MOTION_MODULE_TEMPERATURE)
        CASE(DEPTH_UNITS)
        CASE(ENABLE_MOTION_CORRECTION)
        CASE(AUTO_EXPOSURE_PRIORITY)
        CASE(HISTOGRAM_EQUALIZATION_ENABLED)
        CASE(MIN_DISTANCE)
        CASE(MAX_DISTANCE)
        CASE(COLOR_SCHEME)
        CASE(TEXTURE_SOURCE)
        CASE(FILTER_MAGNITUDE)
        CASE(FILTER_SMOOTH_ALPHA)
        CASE(FILTER_SMOOTH_DELTA)
        CASE(HOLES_FILL)
        CASE(STEREO_BASELINE)
>>>>>>> 8af49299
        default: assert(!is_valid(value)); return UNKNOWN_VALUE;
        }
#undef CASE
    }

    const char* get_string(rs2_format value)
    {
#define CASE(X) case RS2_FORMAT_##X: return #X;
        switch (value)
        {
            CASE(ANY)
                CASE(Z16)
                CASE(DISPARITY16)
                CASE(DISPARITY32)
                CASE(XYZ32F)
                CASE(YUYV)
                CASE(RGB8)
                CASE(BGR8)
                CASE(RGBA8)
                CASE(BGRA8)
                CASE(Y8)
                CASE(Y16)
                CASE(RAW10)
                CASE(RAW16)
                CASE(RAW8)
                CASE(UYVY)
                CASE(MOTION_RAW)
                CASE(MOTION_XYZ32F)
                CASE(GPIO_RAW)
                CASE(6DOF)
        default: assert(!is_valid(value)); return UNKNOWN_VALUE;
        }
#undef CASE
    }

    const char* get_string(rs2_distortion value)
    {
#define CASE(X) STRCASE(DISTORTION, X)
        switch (value)
        {
            CASE(NONE)
                CASE(MODIFIED_BROWN_CONRADY)
                CASE(INVERSE_BROWN_CONRADY)
                CASE(FTHETA)
                CASE(BROWN_CONRADY)
        default: assert(!is_valid(value)); return UNKNOWN_VALUE;
        }
#undef CASE
    }

    const char* get_string(rs2_camera_info value)
    {
#define CASE(X) STRCASE(CAMERA_INFO, X)
        switch (value)
        {
            CASE(NAME)
                CASE(SERIAL_NUMBER)
                CASE(FIRMWARE_VERSION)
                CASE(PHYSICAL_PORT)
                CASE(DEBUG_OP_CODE)
                CASE(ADVANCED_MODE)
                CASE(PRODUCT_ID)
                CASE(CAMERA_LOCKED)
        default: assert(!is_valid(value)); return UNKNOWN_VALUE;
        }
#undef CASE
    }

    const char* get_string(rs2_frame_metadata_value value)
    {
#define CASE(X) STRCASE(FRAME_METADATA, X)
        switch (value)
        {
            CASE(FRAME_COUNTER)
                CASE(FRAME_TIMESTAMP)
                CASE(SENSOR_TIMESTAMP)
                CASE(ACTUAL_EXPOSURE)
                CASE(GAIN_LEVEL)
                CASE(AUTO_EXPOSURE)
                CASE(WHITE_BALANCE)
                CASE(TIME_OF_ARRIVAL)
                CASE(TEMPERATURE)
        default: assert(!is_valid(value)); return UNKNOWN_VALUE;
        }
#undef CASE
    }

    const char* get_string(rs2_timestamp_domain value)
    {
#define CASE(X) STRCASE(TIMESTAMP_DOMAIN, X)
        switch (value)
        {
            CASE(HARDWARE_CLOCK)
                CASE(SYSTEM_TIME)
        default: assert(!is_valid(value)); return UNKNOWN_VALUE;
        }
#undef CASE
    }

    const char* get_string(rs2_notification_category value)
    {
#define CASE(X) STRCASE(NOTIFICATION_CATEGORY, X)
        switch (value)
        {
            CASE(FRAMES_TIMEOUT)
                CASE(FRAME_CORRUPTED)
                CASE(HARDWARE_ERROR)
                CASE(HARDWARE_EVENT)
                CASE(UNKNOWN_ERROR)
        default: assert(!is_valid(value)); return UNKNOWN_VALUE;
        }
#undef CASE
    }
    const char* get_string(rs2_matchers value)
    {
#define CASE(X) STRCASE(MATCHER, X)
        switch (value)
        {
            CASE(DI)
            CASE(DI_C)
            CASE(DLR_C)
            CASE(DLR)
            CASE(DEFAULT)
        default: assert(!is_valid(value)); return UNKNOWN_VALUE;
        }

#undef CASE
    }
    std::string firmware_version::to_string() const
    {
        if (is_any) return "any";

        std::stringstream s;
        s << std::setfill('0') << std::setw(2) << m_major << "."
            << std::setfill('0') << std::setw(2) << m_minor << "."
            << std::setfill('0') << std::setw(2) << m_patch << "."
            << std::setfill('0') << std::setw(2) << m_build;
        return s.str();
    }

    std::vector<std::string> firmware_version::split(const std::string& str)
    {
        std::vector<std::string> result;
        auto e = str.end();
        auto i = str.begin();
        while (i != e) {
            i = find_if_not(i, e, [](char c) { return c == '.'; });
            if (i == e) break;
            auto j = find(i, e, '.');
            result.emplace_back(i, j);
            i = j;
        }
        return result;
    }

    int firmware_version::parse_part(const std::string& name, int part)
    {
        return atoi(split(name)[part].c_str());
    }

    /// Convert orientation angles stored in rodrigues conventions to rotation matrix
    /// for details: http://mesh.brown.edu/en193s08-2003/notes/en193s08-rots.pdf
    float3x3 calc_rotation_from_rodrigues_angles(const std::vector<double> rot)
    {
        assert(3 == rot.size());
        float3x3 rot_mat{};

        double theta = sqrt(std::inner_product(rot.begin(), rot.end(), rot.begin(), 0.0));
        double r1 = rot[0], r2 = rot[1], r3 = rot[2];
        if (theta <= sqrt(DBL_EPSILON)) // identityMatrix
        {
            rot_mat(0, 0) = rot_mat(1, 1) = rot_mat(2, 2) = 1.0;
            rot_mat(0, 1) = rot_mat(0, 2) = rot_mat(1, 0) = rot_mat(1, 2) = rot_mat(2, 0) = rot_mat(2, 1) = 0.0;
        }
        else
        {
            r1 /= theta;
            r2 /= theta;
            r3 /= theta;

            double c = cos(theta);
            double s = sin(theta);
            double g = 1 - c;

            rot_mat(0, 0) = float(c + g * r1 * r1);
            rot_mat(0, 1) = float(g * r1 * r2 - s * r3);
            rot_mat(0, 2) = float(g * r1 * r3 + s * r2);
            rot_mat(1, 0) = float(g * r2 * r1 + s * r3);
            rot_mat(1, 1) = float(c + g * r2 * r2);
            rot_mat(1, 2) = float(g * r2 * r3 - s * r1);
            rot_mat(2, 0) = float(g * r3 * r1 - s * r2);
            rot_mat(2, 1) = float(g * r3 * r2 + s * r1);
            rot_mat(2, 2) = float(c + g * r3 * r3);
        }

        return rot_mat;
    }

    calibration_validator::calibration_validator(std::function<bool(rs2_stream, rs2_stream)> extrinsic_validator, std::function<bool(rs2_stream)> intrinsic_validator)
        : extrinsic_validator(extrinsic_validator), intrinsic_validator(intrinsic_validator)
    {
    }

    calibration_validator::calibration_validator()
        : extrinsic_validator([](rs2_stream, rs2_stream) { return true; }), intrinsic_validator([](rs2_stream) { return true; })
    {
    }

    bool calibration_validator::validate_extrinsics(rs2_stream from_stream, rs2_stream to_stream) const
    {
        return extrinsic_validator(from_stream, to_stream);
    }
    bool calibration_validator::validate_intrinsics(rs2_stream stream) const
    {
        return intrinsic_validator(stream);
    }


#define UPDC32(octet, crc) (crc_32_tab[((crc) ^ (octet)) & 0xff] ^ ((crc) >> 8))

    static const uint32_t crc_32_tab[] = { /* CRC polynomial 0xedb88320 */
        0x00000000, 0x77073096, 0xee0e612c, 0x990951ba, 0x076dc419, 0x706af48f,
        0xe963a535, 0x9e6495a3, 0x0edb8832, 0x79dcb8a4, 0xe0d5e91e, 0x97d2d988,
        0x09b64c2b, 0x7eb17cbd, 0xe7b82d07, 0x90bf1d91, 0x1db71064, 0x6ab020f2,
        0xf3b97148, 0x84be41de, 0x1adad47d, 0x6ddde4eb, 0xf4d4b551, 0x83d385c7,
        0x136c9856, 0x646ba8c0, 0xfd62f97a, 0x8a65c9ec, 0x14015c4f, 0x63066cd9,
        0xfa0f3d63, 0x8d080df5, 0x3b6e20c8, 0x4c69105e, 0xd56041e4, 0xa2677172,
        0x3c03e4d1, 0x4b04d447, 0xd20d85fd, 0xa50ab56b, 0x35b5a8fa, 0x42b2986c,
        0xdbbbc9d6, 0xacbcf940, 0x32d86ce3, 0x45df5c75, 0xdcd60dcf, 0xabd13d59,
        0x26d930ac, 0x51de003a, 0xc8d75180, 0xbfd06116, 0x21b4f4b5, 0x56b3c423,
        0xcfba9599, 0xb8bda50f, 0x2802b89e, 0x5f058808, 0xc60cd9b2, 0xb10be924,
        0x2f6f7c87, 0x58684c11, 0xc1611dab, 0xb6662d3d, 0x76dc4190, 0x01db7106,
        0x98d220bc, 0xefd5102a, 0x71b18589, 0x06b6b51f, 0x9fbfe4a5, 0xe8b8d433,
        0x7807c9a2, 0x0f00f934, 0x9609a88e, 0xe10e9818, 0x7f6a0dbb, 0x086d3d2d,
        0x91646c97, 0xe6635c01, 0x6b6b51f4, 0x1c6c6162, 0x856530d8, 0xf262004e,
        0x6c0695ed, 0x1b01a57b, 0x8208f4c1, 0xf50fc457, 0x65b0d9c6, 0x12b7e950,
        0x8bbeb8ea, 0xfcb9887c, 0x62dd1ddf, 0x15da2d49, 0x8cd37cf3, 0xfbd44c65,
        0x4db26158, 0x3ab551ce, 0xa3bc0074, 0xd4bb30e2, 0x4adfa541, 0x3dd895d7,
        0xa4d1c46d, 0xd3d6f4fb, 0x4369e96a, 0x346ed9fc, 0xad678846, 0xda60b8d0,
        0x44042d73, 0x33031de5, 0xaa0a4c5f, 0xdd0d7cc9, 0x5005713c, 0x270241aa,
        0xbe0b1010, 0xc90c2086, 0x5768b525, 0x206f85b3, 0xb966d409, 0xce61e49f,
        0x5edef90e, 0x29d9c998, 0xb0d09822, 0xc7d7a8b4, 0x59b33d17, 0x2eb40d81,
        0xb7bd5c3b, 0xc0ba6cad, 0xedb88320, 0x9abfb3b6, 0x03b6e20c, 0x74b1d29a,
        0xead54739, 0x9dd277af, 0x04db2615, 0x73dc1683, 0xe3630b12, 0x94643b84,
        0x0d6d6a3e, 0x7a6a5aa8, 0xe40ecf0b, 0x9309ff9d, 0x0a00ae27, 0x7d079eb1,
        0xf00f9344, 0x8708a3d2, 0x1e01f268, 0x6906c2fe, 0xf762575d, 0x806567cb,
        0x196c3671, 0x6e6b06e7, 0xfed41b76, 0x89d32be0, 0x10da7a5a, 0x67dd4acc,
        0xf9b9df6f, 0x8ebeeff9, 0x17b7be43, 0x60b08ed5, 0xd6d6a3e8, 0xa1d1937e,
        0x38d8c2c4, 0x4fdff252, 0xd1bb67f1, 0xa6bc5767, 0x3fb506dd, 0x48b2364b,
        0xd80d2bda, 0xaf0a1b4c, 0x36034af6, 0x41047a60, 0xdf60efc3, 0xa867df55,
        0x316e8eef, 0x4669be79, 0xcb61b38c, 0xbc66831a, 0x256fd2a0, 0x5268e236,
        0xcc0c7795, 0xbb0b4703, 0x220216b9, 0x5505262f, 0xc5ba3bbe, 0xb2bd0b28,
        0x2bb45a92, 0x5cb36a04, 0xc2d7ffa7, 0xb5d0cf31, 0x2cd99e8b, 0x5bdeae1d,
        0x9b64c2b0, 0xec63f226, 0x756aa39c, 0x026d930a, 0x9c0906a9, 0xeb0e363f,
        0x72076785, 0x05005713, 0x95bf4a82, 0xe2b87a14, 0x7bb12bae, 0x0cb61b38,
        0x92d28e9b, 0xe5d5be0d, 0x7cdcefb7, 0x0bdbdf21, 0x86d3d2d4, 0xf1d4e242,
        0x68ddb3f8, 0x1fda836e, 0x81be16cd, 0xf6b9265b, 0x6fb077e1, 0x18b74777,
        0x88085ae6, 0xff0f6a70, 0x66063bca, 0x11010b5c, 0x8f659eff, 0xf862ae69,
        0x616bffd3, 0x166ccf45, 0xa00ae278, 0xd70dd2ee, 0x4e048354, 0x3903b3c2,
        0xa7672661, 0xd06016f7, 0x4969474d, 0x3e6e77db, 0xaed16a4a, 0xd9d65adc,
        0x40df0b66, 0x37d83bf0, 0xa9bcae53, 0xdebb9ec5, 0x47b2cf7f, 0x30b5ffe9,
        0xbdbdf21c, 0xcabac28a, 0x53b39330, 0x24b4a3a6, 0xbad03605, 0xcdd70693,
        0x54de5729, 0x23d967bf, 0xb3667a2e, 0xc4614ab8, 0x5d681b02, 0x2a6f2b94,
        0xb40bbe37, 0xc30c8ea1, 0x5a05df1b, 0x2d02ef8d
    };

    /// Calculate CRC code for arbitrary characters buffer
    uint32_t calc_crc32(const uint8_t *buf, size_t bufsize)
    {
        uint32_t oldcrc32 = 0xFFFFFFFF;
        for (; bufsize; --bufsize, ++buf)
            oldcrc32 = UPDC32(*buf, oldcrc32);
        return ~oldcrc32;
    }

<<<<<<< HEAD
    notifications_proccessor::notifications_proccessor()
        :_dispatcher(10), _callback(nullptr, [](rs2_notifications_callback*) {})
=======
    notifications_processor::notifications_processor()
        :_dispatcher(10), _callback(nullptr , [](rs2_notifications_callback*) {})
>>>>>>> 8af49299
    {
    }

    notifications_processor::~notifications_processor()
    {
        _dispatcher.stop();
    }


    void notifications_processor::set_callback(notifications_callback_ptr callback)
    {

        _dispatcher.stop();

        std::lock_guard<std::mutex> lock(_callback_mutex);
        _callback = std::move(callback);
        _dispatcher.start();
    }
    notifications_callback_ptr notifications_processor::get_callback() const
    {
        return _callback;
    }

    void copy(void* dst, void const* src, size_t size)
    {
        auto from = reinterpret_cast<uint8_t const*>(src);
        std::copy(from, from + size, reinterpret_cast<uint8_t*>(dst));
    }
}<|MERGE_RESOLUTION|>--- conflicted
+++ resolved
@@ -217,7 +217,6 @@
 #define CASE(X) STRCASE(OPTION, X)
         switch (value)
         {
-<<<<<<< HEAD
             CASE(BACKLIGHT_COMPENSATION)
                 CASE(BRIGHTNESS)
                 CASE(CONTRAST)
@@ -258,49 +257,6 @@
                 CASE(FILTER_SMOOTH_ALPHA)
                 CASE(FILTER_SMOOTH_DELTA)
                 CASE(STEREO_BASELINE)
-=======
-        CASE(BACKLIGHT_COMPENSATION)
-        CASE(BRIGHTNESS)
-        CASE(CONTRAST)
-        CASE(EXPOSURE)
-        CASE(GAIN)
-        CASE(GAMMA)
-        CASE(HUE)
-        CASE(SATURATION)
-        CASE(SHARPNESS)
-        CASE(WHITE_BALANCE)
-        CASE(ENABLE_AUTO_EXPOSURE)
-        CASE(ENABLE_AUTO_WHITE_BALANCE)
-        CASE(LASER_POWER)
-        CASE(ACCURACY)
-        CASE(MOTION_RANGE)
-        CASE(FILTER_OPTION)
-        CASE(CONFIDENCE_THRESHOLD)
-        CASE(FRAMES_QUEUE_SIZE)
-        CASE(VISUAL_PRESET)
-        CASE(TOTAL_FRAME_DROPS)
-        CASE(EMITTER_ENABLED)
-        CASE(AUTO_EXPOSURE_MODE)
-        CASE(POWER_LINE_FREQUENCY)
-        CASE(ASIC_TEMPERATURE)
-        CASE(ERROR_POLLING_ENABLED)
-        CASE(PROJECTOR_TEMPERATURE)
-        CASE(OUTPUT_TRIGGER_ENABLED)
-        CASE(MOTION_MODULE_TEMPERATURE)
-        CASE(DEPTH_UNITS)
-        CASE(ENABLE_MOTION_CORRECTION)
-        CASE(AUTO_EXPOSURE_PRIORITY)
-        CASE(HISTOGRAM_EQUALIZATION_ENABLED)
-        CASE(MIN_DISTANCE)
-        CASE(MAX_DISTANCE)
-        CASE(COLOR_SCHEME)
-        CASE(TEXTURE_SOURCE)
-        CASE(FILTER_MAGNITUDE)
-        CASE(FILTER_SMOOTH_ALPHA)
-        CASE(FILTER_SMOOTH_DELTA)
-        CASE(HOLES_FILL)
-        CASE(STEREO_BASELINE)
->>>>>>> 8af49299
         default: assert(!is_valid(value)); return UNKNOWN_VALUE;
         }
 #undef CASE
@@ -576,13 +532,8 @@
         return ~oldcrc32;
     }
 
-<<<<<<< HEAD
-    notifications_proccessor::notifications_proccessor()
-        :_dispatcher(10), _callback(nullptr, [](rs2_notifications_callback*) {})
-=======
     notifications_processor::notifications_processor()
         :_dispatcher(10), _callback(nullptr , [](rs2_notifications_callback*) {})
->>>>>>> 8af49299
     {
     }
 
