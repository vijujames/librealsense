--- conflicted
+++ resolved
@@ -35,11 +35,7 @@
             for (int i = 0; i < composite->get_embedded_frames_count(); i++)
             {
                 auto matched = composite->get_frame(i);
-<<<<<<< HEAD
-                ss << matched->get_stream()->get_stream_type() << " " << matched->get_frame_number() << ", "<< matched->get_frame_timestamp();
-=======
-                ss << matched->get_stream_type() << " " << matched->get_frame_number() << ", "<< matched->get_frame_timestamp()<<" ";
->>>>>>> ede78b14
+                ss << matched->get_stream()->get_stream_type() << " " << matched->get_frame_number() << ", "<< matched->get_frame_timestamp()<<" ";
             }
             LOG_WARNING(ss.str());
             env.matches.enqueue(std::move(f));
@@ -121,22 +117,14 @@
 
     void composite_matcher::dispatch(frame_holder f, syncronization_environment env)
     {
-<<<<<<< HEAD
-        auto frame_ptr = f.frame;
-        auto stream = frame_ptr->get_stream()->get_stream_type();
-
-        auto matcher = find_matcher(stream_id(get_device_from_frame(f), stream));
-       // std::cout << "DISPATCH: " << this << " " << f->get_stream_type() << " " << f->get_frame_number() <<std::fixed<< " " << f->get_frame_timestamp() << "\n";
-=======
         auto matcher = find_matcher(f);
->>>>>>> ede78b14
         matcher->dispatch(std::move(f), env);
     }
 
     std::shared_ptr<matcher> composite_matcher::find_matcher(const frame_holder& frame)
     {
         std::shared_ptr<matcher> matcher;
-        auto stream = stream_id(get_device_from_frame(frame), frame.frame->get_stream_type());
+        auto stream = stream_id(get_device_from_frame(frame), frame.frame->get_stream()->get_stream_type());
 
         if(stream.first)
         {
@@ -187,18 +175,13 @@
 
     void composite_matcher::update_next_expected(const frame_holder & f)
     {
-<<<<<<< HEAD
-        auto frame_ptr = f.frame;
-        auto stream = frame_ptr->get_stream()->get_stream_type();
-=======
-        auto fps = f.frame->get_framerate();
+        auto fps = f.frame->get_stream()->get_framerate();
         auto gap = 1000 / fps;
 
         auto matcher = find_matcher(f);
 
         _next_expected[matcher.get()] = f.frame->get_frame_timestamp() + gap;
     }
->>>>>>> ede78b14
 
     void composite_matcher::sync(frame_holder f, syncronization_environment env)
     {
@@ -243,12 +226,8 @@
                 curr_sync = frames_arrived[0];
                 synced_frames.push_back(frames_arrived_matchers[0]);
             }
-<<<<<<< HEAD
-            for (size_t i = 1; i < frames.size(); i++)
-=======
 
             for (auto i = 1; i < frames_arrived.size(); i++)
->>>>>>> ede78b14
             {
                 if (are_equivalent(*curr_sync, *frames_arrived[i]))
                 {
@@ -288,13 +267,7 @@
                     frame_holder frame;
                     _frames_queue[index].dequeue(&frame);
 
-<<<<<<< HEAD
-                    ss << frame->get_stream()->get_stream_type() << " " << frame->get_frame_number() << " " << frame->get_frame_timestamp() << " ";
-                    //TODO: create composite frame
-                    //synced.push_back(std::move(frame));
-=======
                     update_next_expected(frame);
->>>>>>> ede78b14
 
                     match.push_back(std::move(frame));
                 }
@@ -351,23 +324,14 @@
 
     void timestamp_composite_matcher::dispatch(frame_holder f, syncronization_environment env)
     {
-<<<<<<< HEAD
-        auto fps = f->get_stream()->get_framerate();
-=======
         composite_matcher::dispatch(std::move(f), env);
     }
->>>>>>> ede78b14
 
     bool timestamp_composite_matcher::skip_missing_stream(std::vector<matcher*> synced, matcher* missing)
     {
         frame_holder* synced_frame;
 
-<<<<<<< HEAD
-        auto frame_ptr = f.frame;
-        auto stream = frame_ptr->get_stream()->get_stream_type();
-=======
         _frames_queue[synced[0]].peek(&synced_frame);
->>>>>>> ede78b14
 
         auto next_expected = _next_expected[missing];
 
@@ -397,7 +361,7 @@
 
             return false;
         }
-        return !are_equivalent((*synced_frame)->get_frame_timestamp(), next_expected, (*synced_frame)->get_framerate());
+        return !are_equivalent((*synced_frame)->get_frame_timestamp(), next_expected, (*synced_frame)->get_stream()->get_framerate());
     }
 
     bool timestamp_composite_matcher::are_equivalent(double a, double b, int fps)
