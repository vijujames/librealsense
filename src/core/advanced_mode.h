--- conflicted
+++ resolved
@@ -133,21 +133,6 @@
         void set_census_radius(const STCensusRadius& val);
 
     private:
-<<<<<<< HEAD
-        const std::map<float, std::string>  _description_per_value{{RS2_RS400_VISUAL_PRESET_GENERIC_DEPTH,             "GENERIC_DEPTH"},
-                                                                   {RS2_RS400_VISUAL_PRESET_GENERIC_ACCURATE_DEPTH,    "GENERIC_ACCURATE_DEPTH"},
-                                                                   {RS2_RS400_VISUAL_PRESET_GENERIC_DENSE_DEPTH,       "GENERIC_DENSE_DEPTH"},
-                                                                   {RS2_RS400_VISUAL_PRESET_GENERIC_SUPER_DENSE_DEPTH, "GENERIC_SUPER_DENSE_DEPTH"},
-                                                                   {RS2_RS400_VISUAL_PRESET_FLOOR_LOW,                 "FLOOR_LOW"},
-                                                                   {RS2_RS400_VISUAL_PRESET_3D_BODY_SCAN,              "3D_BODY_SCAN"},
-                                                                   {RS2_RS400_VISUAL_PRESET_INDOOR,                    "INDOOR"},
-                                                                   {RS2_RS400_VISUAL_PRESET_OUTDOOR,                   "OUTDOOR"},
-                                                                   {RS2_RS400_VISUAL_PRESET_HAND,                      "HAND"},
-                                                                   {RS2_RS400_VISUAL_PRESET_SHORT_RANGE,               "SHORT_RANGE"},
-                                                                   {RS2_RS400_VISUAL_PRESET_BOX,                       "BOX"}};
-
-=======
->>>>>>> 53f0f0a8
         std::shared_ptr<hw_monitor> _hw_monitor;
         uvc_sensor& _depth_sensor;
         lazy<bool> _enabled;
