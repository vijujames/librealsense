// License: Apache 2.0. See LICENSE file in root directory.
// Copyright(c) 2016 Intel Corporation. All Rights Reserved.

#include "ds5.h"

namespace rsimpl
{
    std::shared_ptr<rsimpl::device> ds5_info::create(const uvc::backend& backend) const
    {
        return std::make_shared<ds5_camera>(backend, _depth, _hwm);
    }

    // DS5 has 2 pins of video streaming
    ds5_info::ds5_info(std::vector<uvc::uvc_device_info> depth, uvc::usb_device_info hwm)
        : _depth(std::move(depth)),
        _hwm(std::move(hwm))
    {
    }

    std::vector<std::shared_ptr<device_info>> pick_ds5_devices(
        std::vector<uvc::uvc_device_info>& uvc,
        std::vector<uvc::usb_device_info>& usb)
    {
        std::vector<uvc::uvc_device_info> chosen;
        std::vector<std::shared_ptr<device_info>> results;

        auto valid_pid = filter_by_product(uvc, rs4xx_sku_pid);
        auto group_devices = group_by_unique_id(valid_pid);
        for (auto& group : group_devices)
        {
            if (!group.empty() &&
                mi_present(group, 0))
            {
                uvc::usb_device_info hwm;

                if (ds::try_fetch_usb_device(usb, group.front(), hwm))
                {
                    auto info = std::make_shared<ds5_info>(group, hwm);
                    chosen.insert(chosen.end(), group.begin(), group.end());
                    results.push_back(info);
                }
                else
                {
                    //TODO: Log
                }
            }
            else
            {
                // TODO: LOG
            }
        }

        trim_device_list(uvc, chosen);

        return results;
    }

    std::vector<uint8_t> ds5_camera::send_receive_raw_data(const std::vector<uint8_t>& input)
    {
        return _hw_monitor.send(input);
    }

<<<<<<< HEAD
    rs_intrinsics ds5_camera::get_intrinsics(rs_subdevice subdevice, stream_profile profile) const
=======
    rs_intrinsics ds5_camera::get_intrinsics(int subdevice, stream_request profile) const
>>>>>>> 3b5d3f74
    {
        if (subdevice >= get_endpoints_count()) throw std::runtime_error("Requested subdevice is unsupported.");

        if (subdevice == _depth_device_idx)
        {
            return get_intrinsic_by_resolution(
                *_coefficients_table_raw,
                ds::calibration_table_id::coefficients_table_id,
                profile.width, profile.height);
        }

        throw std::runtime_error("Not Implemented");
    }

    std::vector<uint8_t> ds5_camera::get_raw_calibration_table(ds::calibration_table_id table_id) const
    {
        command cmd(ds::GETINTCAL, table_id);
        return _hw_monitor.send(cmd);
    }
}<|MERGE_RESOLUTION|>--- conflicted
+++ resolved
@@ -60,11 +60,7 @@
         return _hw_monitor.send(input);
     }
 
-<<<<<<< HEAD
-    rs_intrinsics ds5_camera::get_intrinsics(rs_subdevice subdevice, stream_profile profile) const
-=======
-    rs_intrinsics ds5_camera::get_intrinsics(int subdevice, stream_request profile) const
->>>>>>> 3b5d3f74
+    rs_intrinsics ds5_camera::get_intrinsics(int subdevice, stream_profile profile) const
     {
         if (subdevice >= get_endpoints_count()) throw std::runtime_error("Requested subdevice is unsupported.");
 
