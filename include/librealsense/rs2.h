/* License: Apache 2.0. See LICENSE file in root directory.
   Copyright(c) 2015 Intel Corporation. All Rights Reserved. */

/** \file rs2.h
* \brief
* Exposes librealsense functionality for C compilers
*/


#ifndef LIBREALSENSE_RS2_H
#define LIBREALSENSE_RS2_H

#ifdef __cplusplus
extern "C" {
#endif

#define RS2_API_MAJOR_VERSION    2
#define RS2_API_MINOR_VERSION    7
#define RS2_API_PATCH_VERSION    0

#define STRINGIFY(arg) #arg
#define VAR_ARG_STRING(arg) STRINGIFY(arg)

/* Versioning rules            : For each release at least one of [MJR/MNR/PTCH] triple is promoted                                             */
/*                             : Versions that differ by RS2_API_PATCH_VERSION only are interface-compatible, i.e. no user-code changes required */
/*                             : Versions that differ by MAJOR/MINOR VERSION component can introduce API changes                                */
/* Version in encoded integer format (1,9,x) -> 01090x. note that each component is limited into [0-99] range by design                         */
#define RS2_API_VERSION  (((RS2_API_MAJOR_VERSION) * 10000) + ((RS2_API_MINOR_VERSION) * 100) + (RS2_API_PATCH_VERSION))
/* Return version in "X.Y.Z" format */
#define RS2_API_VERSION_STR (VAR_ARG_STRING(RS2_API_MAJOR_VERSION.RS2_API_MINOR_VERSION.RS2_API_PATCH_VERSION))

/** \brief Exception types are the different categories of errors that RealSense API might return */
typedef enum rs2_exception_type
{
    RS2_EXCEPTION_TYPE_UNKNOWN,
    RS2_EXCEPTION_TYPE_CAMERA_DISCONNECTED,      /**< Device was disconnected, this can be caused by outside intervention, by internal firmware error or due to insufficient power */
    RS2_EXCEPTION_TYPE_BACKEND,                  /**< Error was returned from the underlying OS-specific layer */
    RS2_EXCEPTION_TYPE_INVALID_VALUE,            /**< Invalid value was passed to the API */
    RS2_EXCEPTION_TYPE_WRONG_API_CALL_SEQUENCE,  /**< Function precondition was violated */
    RS2_EXCEPTION_TYPE_NOT_IMPLEMENTED,          /**< The method is not implemented at this point */
    RS2_EXCEPTION_TYPE_DEVICE_IN_RECOVERY_MODE,  /**< Device is in recovery mode and might require firmware update */
    RS2_EXCEPTION_TYPE_IO,                       /**< IO Device failure */
    RS2_EXCEPTION_TYPE_COUNT                     /**< Number of enumeration values. Not a valid input: intended to be used in for-loops. */
} rs2_exception_type;

/** \brief Streams are different types of data provided by RealSense devices */
typedef enum rs2_stream
{
    RS2_STREAM_ANY,
    RS2_STREAM_DEPTH                            , /**< Native stream of depth data produced by RealSense device */
    RS2_STREAM_COLOR                            , /**< Native stream of color data captured by RealSense device */
    RS2_STREAM_INFRARED                         , /**< Native stream of infrared data captured by RealSense device */
    RS2_STREAM_FISHEYE                          , /**< Native stream of fish-eye (wide) data captured from the dedicate motion camera */
    RS2_STREAM_GYRO                             , /**< Native stream of gyroscope motion data produced by RealSense device */
    RS2_STREAM_ACCEL                            , /**< Native stream of accelerometer motion data produced by RealSense device */
    RS2_STREAM_GPIO                             , /**< Signals from external device connected through GPIO */
    RS2_STREAM_COUNT
} rs2_stream;

/** \brief Format identifies how binary data is encoded within a frame */
typedef enum rs2_format
{
    RS2_FORMAT_ANY             , /**< When passed to enable stream, librealsense will try to provide best suited format */
    RS2_FORMAT_Z16             , /**< 16-bit linear depth values. The depth is meters is equal to depth scale * pixel value. */
    RS2_FORMAT_DISPARITY16     , /**< 16-bit linear disparity values. The depth in meters is equal to depth scale / pixel value. */
    RS2_FORMAT_XYZ32F          , /**< 32-bit floating point 3D coordinates. */
    RS2_FORMAT_YUYV            , /**< Standard YUV pixel format as described in https://en.wikipedia.org/wiki/YUV */
    RS2_FORMAT_RGB8            , /**< 8-bit red, green and blue channels */
    RS2_FORMAT_BGR8            , /**< 8-bit blue, green, and red channels -- suitable for OpenCV */
    RS2_FORMAT_RGBA8           , /**< 8-bit red, green and blue channels + constant alpha channel equal to FF */
    RS2_FORMAT_BGRA8           , /**< 8-bit blue, green, and red channels + constant alpha channel equal to FF */
    RS2_FORMAT_Y8              , /**< 8-bit per-pixel grayscale image */
    RS2_FORMAT_Y16             , /**< 16-bit per-pixel grayscale image */
    RS2_FORMAT_RAW10           , /**< Four 10-bit luminance values encoded into a 5-byte macropixel */
    RS2_FORMAT_RAW16           , /**< 16-bit raw image */
    RS2_FORMAT_RAW8            , /**< 8-bit raw image */
    RS2_FORMAT_UYVY            , /**< Similar to the standard YUYV pixel format, but packed in a different order */
    RS2_FORMAT_MOTION_RAW      , /**< Raw data from the motion sensor */
    RS2_FORMAT_MOTION_XYZ32F   , /**< Motion data packed as 3 32-bit float values, for X, Y, and Z axis */
    RS2_FORMAT_GPIO_RAW        , /**< Raw data from the external sensors hooked to one of the GPIO's */
    RS2_FORMAT_COUNT             /**< Number of enumeration values. Not a valid input: intended to be used in for-loops. */
} rs2_format;

/** \brief Per-Frame-Metadata are set of read-only properties that might be exposed for each individual frame */
typedef enum rs2_frame_metadata
{
    RS2_FRAME_METADATA_FRAME_COUNTER        , /**< A sequential index managed per-stream. Integer value*/
    RS2_FRAME_METADATA_FRAME_TIMESTAMP      , /**< Timestamp set by device clock when data readout and transmit commence. usec*/
    RS2_FRAME_METADATA_SENSOR_TIMESTAMP     , /**< Timestamp of the middle of sensor's exposure calculated by device. usec*/
    RS2_FRAME_METADATA_ACTUAL_EXPOSURE      , /**< Sensor's exposure width. When Auto Exposure (AE) is on the value is controlled by firmware. usec*/
    RS2_FRAME_METADATA_GAIN_LEVEL           , /**< A relative value increasing which will increase the Sensor's gain factor. \
                                              When AE is set On, the value is controlled by firmware. Integer value*/
    RS2_FRAME_METADATA_AUTO_EXPOSURE        , /**< Auto Exposure Mode indicator. Zero corresponds to AE switched off. */
    RS2_FRAME_METADATA_WHITE_BALANCE        , /**< White Balance setting as a color temperature. Kelvin degrees*/
    RS2_FRAME_METADATA_TIME_OF_ARRIVAL      , /**< Time of arrival in system clock */
    RS2_FRAME_METADATA_COUNT
} rs2_frame_metadata;

/** \brief Distortion model: defines how pixel coordinates should be mapped to sensor coordinates. */
typedef enum rs2_distortion
{
    RS2_DISTORTION_NONE                  , /**< Rectilinear images. No distortion compensation required. */
    RS2_DISTORTION_MODIFIED_BROWN_CONRADY, /**< Equivalent to Brown-Conrady distortion, except that tangential distortion is applied to radially distorted points */
    RS2_DISTORTION_INVERSE_BROWN_CONRADY , /**< Equivalent to Brown-Conrady distortion, except undistorts image instead of distorting it */
    RS2_DISTORTION_FTHETA                , /**< F-Theta fish-eye distortion model */
    RS2_DISTORTION_BROWN_CONRADY         , /**< Unmodified Brown-Conrady distortion model */
    RS2_DISTORTION_COUNT                 , /**< Number of enumeration values. Not a valid input: intended to be used in for-loops. */
} rs2_distortion;

/** \brief For SR300 devices: provides optimized settings (presets) for specific types of usage. */
typedef enum rs2_ivcam_visual_preset
{
    RS2_IVCAM_VISUAL_PRESET_SHORT_RANGE             , /**< Preset for short range */
    RS2_IVCAM_VISUAL_PRESET_LONG_RANGE              , /**< Preset for long range */
    RS2_IVCAM_VISUAL_PRESET_BACKGROUND_SEGMENTATION , /**< Preset for background segmentation */
    RS2_IVCAM_VISUAL_PRESET_GESTURE_RECOGNITION     , /**< Preset for gesture recognition */
    RS2_IVCAM_VISUAL_PRESET_OBJECT_SCANNING         , /**< Preset for object scanning */
    RS2_IVCAM_VISUAL_PRESET_FACE_ANALYTICS          , /**< Preset for face analytics */
    RS2_IVCAM_VISUAL_PRESET_FACE_LOGIN              , /**< Preset for face login */
    RS2_IVCAM_VISUAL_PRESET_GR_CURSOR               , /**< Preset for GR cursor */
    RS2_IVCAM_VISUAL_PRESET_DEFAULT                 , /**< Preset for default */
    RS2_IVCAM_VISUAL_PRESET_MID_RANGE               , /**< Preset for mid-range */
    RS2_IVCAM_VISUAL_PRESET_IR_ONLY                 , /**< Preset for IR only */
    RS2_IVCAM_VISUAL_PRESET_COUNT                     /**< Number of enumeration values. Not a valid input: intended to be used in for-loops. */
} rs2_ivcam_visual_preset;

/** \brief Defines general configuration controls.
   These can generally be mapped to camera UVC controls, and unless stated otherwise, can be set/queried at any time. */
typedef enum rs2_option
{
    RS2_OPTION_BACKLIGHT_COMPENSATION                     , /**< Enable / disable color backlight compensation*/
    RS2_OPTION_BRIGHTNESS                                 , /**< Color image brightness*/
    RS2_OPTION_CONTRAST                                   , /**< Color image contrast*/
    RS2_OPTION_EXPOSURE                                   , /**< Controls exposure time of color camera. Setting any value will disable auto exposure*/
    RS2_OPTION_GAIN                                       , /**< Color image gain*/
    RS2_OPTION_GAMMA                                      , /**< Color image gamma setting*/
    RS2_OPTION_HUE                                        , /**< Color image hue*/
    RS2_OPTION_SATURATION                                 , /**< Color image saturation setting*/
    RS2_OPTION_SHARPNESS                                  , /**< Color image sharpness setting*/
    RS2_OPTION_WHITE_BALANCE                              , /**< Controls white balance of color image. Setting any value will disable auto white balance*/
    RS2_OPTION_ENABLE_AUTO_EXPOSURE                       , /**< Enable / disable color image auto-exposure*/
    RS2_OPTION_ENABLE_AUTO_WHITE_BALANCE                  , /**< Enable / disable color image auto-white-balance*/
    RS2_OPTION_VISUAL_PRESET                              , /**< Provide access to several recommend sets of option presets for the depth camera */
    RS2_OPTION_LASER_POWER                                , /**< Power of the F200 / SR300 projector, with 0 meaning projector off*/
    RS2_OPTION_ACCURACY                                   , /**< Set the number of patterns projected per frame. The higher the accuracy value the more patterns projected. Increasing the number of patterns help to achieve better accuracy. Note that this control is affecting the Depth FPS */
    RS2_OPTION_MOTION_RANGE                               , /**< Motion vs. Range trade-off, with lower values allowing for better motion sensitivity and higher values allowing for better depth range*/
    RS2_OPTION_FILTER_OPTION                              , /**< Set the filter to apply to each depth frame. Each one of the filter is optimized per the application requirements*/
    RS2_OPTION_CONFIDENCE_THRESHOLD                       , /**< The confidence level threshold used by the Depth algorithm pipe to set whether a pixel will get a valid range or will be marked with invalid range*/
    RS2_OPTION_EMITTER_ENABLED                            , /**< Laser Emitter enabled */
    RS2_OPTION_FRAMES_QUEUE_SIZE                          , /**< Number of frames the user is allowed to keep per stream. Trying to hold-on to more frames will cause frame-drops.*/
    RS2_OPTION_TOTAL_FRAME_DROPS                          , /**< Total number of detected frame drops from all streams */
    RS2_OPTION_AUTO_EXPOSURE_MODE                         , /**< Auto-Exposure modes: Static, Anti-Flicker and Hybrid */
    RS2_OPTION_POWER_LINE_FREQUENCY                       , /**< Power Line Frequency control for anti-flickering Off/50Hz/60Hz/Auto */
    RS2_OPTION_ASIC_TEMPERATURE                           , /**< Current Asic Temperature */
    RS2_OPTION_ERROR_POLLING_ENABLED                      , /**< disable error handling */
    RS2_OPTION_PROJECTOR_TEMPERATURE                      , /**< Current Projector Temperature */
    RS2_OPTION_OUTPUT_TRIGGER_ENABLED                     , /**< Enable / disable trigger to be outputed from the camera to any external device on every depth frame */
    RS2_OPTION_MOTION_MODULE_TEMPERATURE                  , /**< Current Motion-Module Temperature */
    RS2_OPTION_DEPTH_UNITS                                , /**< Number of meters represented by a single depth unit */
    RS2_OPTION_ENABLE_MOTION_CORRECTION                   , /**< Enable/Disable automatic correction of the motion data */
    RS2_OPTION_ADVANCED_MODE_PRESET                       , /**< Camera Advanced-Mode preset */
    RS2_OPTION_COUNT                                      , /**< Number of enumeration values. Not a valid input: intended to be used in for-loops. */
} rs2_option;

/** \brief Read-only strings that can be queried from the device.
   Not all information attributes are available on all camera types.
   This information is mainly available for camera debug and troubleshooting and should not be used in applications. */
typedef enum rs2_camera_info {
    RS2_CAMERA_INFO_NAME                           , /**< Friendly name */
    RS2_CAMERA_INFO_SERIAL_NUMBER                  , /**< Device serial number */
    RS2_CAMERA_INFO_FIRMWARE_VERSION               , /**< Primary firmware version */
    RS2_CAMERA_INFO_LOCATION                       , /**< Unique identifier of the port the device is connected to (platform specific) */
    RS2_CAMERA_INFO_DEBUG_OP_CODE                  , /**< If device supports firmware logging, this is the command to send to get logs from firmware */
    RS2_CAMERA_INFO_ADVANCED_MODE                  , /**< True iff the device is in advanced mode */
    RS2_CAMERA_INFO_PRODUCT_ID                     , /**< Product ID as reported in the USB descriptor */
    RS2_CAMERA_INFO_CAMERA_LOCKED                  , /**< True iff EEPROM is locked */
    RS2_CAMERA_INFO_COUNT                            /**< Number of enumeration values. Not a valid input: intended to be used in for-loops. */
} rs2_camera_info;

/** \brief Severity of the librealsense logger */
typedef enum rs2_log_severity {
    RS2_LOG_SEVERITY_DEBUG, /**< Detailed information about ordinary operations */
    RS2_LOG_SEVERITY_INFO , /**< Terse information about ordinary operations */
    RS2_LOG_SEVERITY_WARN , /**< Indication of possible failure */
    RS2_LOG_SEVERITY_ERROR, /**< Indication of definite failure */
    RS2_LOG_SEVERITY_FATAL, /**< Indication of unrecoverable failure */
    RS2_LOG_SEVERITY_NONE , /**< No logging will occur */
    RS2_LOG_SEVERITY_COUNT  /**< Number of enumeration values. Not a valid input: intended to be used in for-loops. */
} rs2_log_severity;

/** \brief Category of the librealsense notifications */
typedef enum rs2_notification_category{
    RS2_NOTIFICATION_CATEGORY_FRAMES_TIMEOUT,   /**< Frames didn't arrived within 5 seconds */
    RS2_NOTIFICATION_CATEGORY_FRAME_CORRUPTED,  /**< Received partial/incomplete frame */
    RS2_NOTIFICATION_CATEGORY_HARDWARE_ERROR,   /**< Error reported from the device */
    RS2_NOTIFICATION_CATEGORY_UNKNOWN_ERROR,    /**< Received unknown error from the device */
    RS2_NOTIFICATION_CATEGORY_COUNT             /**< Number of enumeration values. Not a valid input: intended to be used in for-loops. */
} rs2_notification_category;

/** \brief Specifies the clock in relation to which the frame timestamp was measured. */
typedef enum rs2_timestamp_domain
{
    RS2_TIMESTAMP_DOMAIN_HARDWARE_CLOCK, /**< Frame timestamp was measured in relation to the camera clock */
    RS2_TIMESTAMP_DOMAIN_SYSTEM_TIME,    /**< Frame timestamp was measured in relation to the OS system clock */
    RS2_TIMESTAMP_DOMAIN_COUNT           /**< Number of enumeration values. Not a valid input: intended to be used in for-loops. */
} rs2_timestamp_domain;

/** \brief Specifies advanced interfaces (capabilities) objects may implement */
typedef enum rs2_extension
{
    RS2_EXTENSION_UNKNOWN,
    RS2_EXTENSION_DEBUG,
    RS2_EXTENSION_INFO,
    RS2_EXTENSION_MOTION,
    RS2_EXTENSION_OPTIONS,
    RS2_EXTENSION_VIDEO,
    RS2_EXTENSION_ROI,
    RS2_EXTENSION_DEPTH_SENSOR,
    RS2_EXTENSION_VIDEO_FRAME,
    RS2_EXTENSION_MOTION_FRAME,
    RS2_EXTENSION_COMPOSITE_FRAME,
    RS2_EXTENSION_POINTS,
    RS2_EXTENSION_ADVANCED_MODE,
    RS2_EXTENSION_RECORD,
    RS2_EXTENSION_VIDEO_PROFILE,
    RS2_EXTENSION_PLAYBACK,
    RS2_EXTENSION_COUNT
} rs2_extension;

typedef enum rs2_playback_status
{
    RS2_PLAYBACK_STATUS_UNKNOWN, /**< Unknown state */
    RS2_PLAYBACK_STATUS_PLAYING, /**< One or more sensors were started, playback is reading and raising data */
    RS2_PLAYBACK_STATUS_PAUSED,  /**< One or more sensors were started, but playback paused reading and paused raising data*/
    RS2_PLAYBACK_STATUS_STOPPED, /**< All sensors were stopped, or playback has ended (all data was read). This is the initial playback status*/
    RS2_PLAYBACK_STATUS_COUNT
} rs2_playback_status;

/** \brief Video stream intrinsics */
typedef struct rs2_intrinsics
{
    int           width;     /**< Width of the image in pixels */
    int           height;    /**< Height of the image in pixels */
    float         ppx;       /**< Horizontal coordinate of the principal point of the image, as a pixel offset from the left edge */
    float         ppy;       /**< Vertical coordinate of the principal point of the image, as a pixel offset from the top edge */
    float         fx;        /**< Focal length of the image plane, as a multiple of pixel width */
    float         fy;        /**< Focal length of the image plane, as a multiple of pixel height */
    rs2_distortion model;     /**< Distortion model of the image */
    float         coeffs[5]; /**< Distortion coefficients */
} rs2_intrinsics;

/** \brief Motion device intrinsics: scale, bias, and variances */
typedef struct rs2_motion_device_intrinsic
{
    /* Scale X        cross axis        cross axis      Bias X */
    /* cross axis     Scale Y           cross axis      Bias Y */
    /* cross axis     cross axis        Scale Z         Bias Z */
    float data[3][4];          /**< Interpret data array values */

    float noise_variances[3];  /**< Variance of noise for X, Y, and Z axis */
    float bias_variances[3];   /**< Variance of bias for X, Y, and Z axis */
} rs2_motion_device_intrinsic;

/** \brief Cross-stream extrinsics: encode the topology describing how the different devices are connected. */
typedef struct rs2_extrinsics
{
    float rotation[9];    /**< Column-major 3x3 rotation matrix */
    float translation[3]; /**< Three-element translation vector, in meters */
} rs2_extrinsics;

/** \brief 3D coordinates with origin at topmost left corner of the lense,
     with positive Z pointing away from the camera, positive X pointing camera right and positive Y pointing camera down */
typedef struct rs2_vertex
{
    float xyz[3];
} rs2_vertex;

/** \brief Pixel location within 2D image. (0,0) is the topmost, left corner. Positive X is right, positive Y is down */
typedef struct rs2_pixel
{
    int ij[2];
} rs2_pixel;

typedef struct rs2_device_info rs2_device_info;
typedef struct rs2_context rs2_context;
typedef struct rs2_device_list rs2_device_list;
typedef struct rs2_device rs2_device;
typedef struct rs2_sensor_list rs2_sensor_list;
typedef struct rs2_sensor rs2_sensor;
typedef struct rs2_error rs2_error;
typedef struct rs2_stream_profile_list rs2_stream_profile_list;
typedef struct rs2_stream_profile rs2_stream_profile;
typedef struct rs2_raw_data_buffer rs2_raw_data_buffer;
typedef struct rs2_frame rs2_frame;
typedef struct rs2_frame_queue rs2_frame_queue;
typedef struct rs2_notification rs2_notification;
typedef struct rs2_notifications_callback rs2_notifications_callback;
typedef struct rs2_devices_changed_callback rs2_devices_changed_callback;
typedef struct rs2_frame_callback rs2_frame_callback;
typedef struct rs2_log_callback rs2_log_callback;
typedef struct rs2_syncer rs2_syncer;
typedef struct rs2_device_serializer rs2_device_serializer;
typedef struct rs2_source rs2_source;
typedef struct rs2_processing_block rs2_processing_block;
typedef struct rs2_frame_processor_callback rs2_frame_processor_callback;
typedef struct rs2_playback_status_changed_callback rs2_playback_status_changed_callback;

typedef void (*rs2_frame_callback_ptr)(rs2_frame*, void*);
typedef void (*rs2_frame_processor_callback_ptr)(rs2_frame**, int, rs2_source*, void*);
typedef void (*rs2_notification_callback_ptr)(rs2_notification*, void*);
typedef void (*rs2_devices_changed_callback_ptr)(rs2_device_list*, rs2_device_list*, void*);
typedef void (*rs2_log_callback_ptr)(rs2_log_severity min_severity, const char* message, void* user);
typedef void (*rs2_playback_status_changed_callback_ptr)(rs2_playback_status);

typedef double      rs2_time_t;     /**< Timestamp format. units are milliseconds */
typedef long long   rs2_metadata_t; /**< Metadata attribute type is defined as 64 bit signed integer*/

/**
* \brief Creates RealSense context that is required for the rest of the API.
* \param[in] api_version Users are expected to pass their version of \c RS2_API_VERSION to make sure they are running the correct librealsense version.
* \param[out] error  If non-null, receives any error that occurs during this call, otherwise, errors are ignored.
* \return            Context object
*/
rs2_context* rs2_create_context(int api_version, rs2_error** error);

/**
* \brief Frees the relevant context object.
*
* This action might invalidate \c rs2_device pointers created from this context.
* \param[in] context Object that is no longer needed
*/
void rs2_delete_context(rs2_context* context);

/**
* create a static snapshot of all connected devices at the time of the call
* \param context     Object representing librealsense session
* \param[out] error  if non-null, receives any error that occurs during this call, otherwise, errors are ignored
* \return            the list of devices, should be released by rs2_delete_device_list
*/
rs2_device_list* rs2_query_devices(const rs2_context* context, rs2_error** error);

/**
* return the time at specific time point
* \param context     Object representing librealsense session
* \param[out] error  if non-null, receives any error that occurs during this call, otherwise, errors are ignored
* \return            the time at specific time point, in live and redord mode it will return the system time and in playback mode it will return the recorded time
*/
rs2_time_t rs2_get_context_time(const rs2_context* context, rs2_error** error);

/**
* Determines number of devices in a list
* \param[in] info_list The list of connected devices captured using rs2_query_devices
* \param[out] error  if non-null, receives any error that occurs during this call, otherwise, errors are ignored
* \return            Device count
*/
int rs2_get_device_count(const rs2_device_list* info_list, rs2_error** error);

/**
* Deletes device list, any devices created from this list will remain unaffected
* \param[in] info_list list to delete
*/
void rs2_delete_device_list(rs2_device_list* info_list);

/**
* this function returns true if the specific device is contained inside the device list "removed"
* \param[in] device    RealSense device
* \param[in] event_information    handle returned from a callback
* \param[out] error  if non-null, receives any error that occurs during this call, otherwise, errors are ignored
* \return            true if the device was disconnected and false otherwise
*/
int rs2_device_list_contains(const rs2_device_list* removed, const rs2_device* dev, rs2_error** error);

/**
* create device by index
* \param[in] index   the zero based index of device to retrieve
* \param[out] error  if non-null, receives any error that occurs during this call, otherwise, errors are ignored
* \return            the requested device, should be released by rs2_delete_device
*/
rs2_device* rs2_create_device(const rs2_device_list* list, int index, rs2_error** error);

/**
* delete relasense device
* \param[in] device realsense device to delete
*/
void rs2_delete_device(rs2_device* device);

/**
* create a static snapshot of all connected sensors within specific device
* \param devuice     Specific RealSense device
* \param[out] error  if non-null, receives any error that occurs during this call, otherwise, errors are ignored
* \return            the list of devices, should be released by rs2_delete_device_list
*/
rs2_sensor_list* rs2_query_sensors(const rs2_device* device, rs2_error** error);

/**
* Deletes sensors list, any sensors created from this list will remain unaffected
* \param[in] info_list list to delete
*/
void rs2_delete_sensor_list(rs2_sensor_list* info_list);

/**
* Determines number of sensors in a list
* \param[in] info_list The list of connected sensors captured using rs2_query_sensors
* \param[out] error  if non-null, receives any error that occurs during this call, otherwise, errors are ignored
* \return            Sensors count
*/
int rs2_get_sensors_count(const rs2_sensor_list* info_list, rs2_error** error);

/**
* delete relasense sensor
* \param[in] sensor realsense sensor to delete
*/
void rs2_delete_sensor(rs2_sensor* sensor);

/**
* create sensor by index
* \param[in] index   the zero based index of sensor to retrieve
* \param[out] error  if non-null, receives any error that occurs during this call, otherwise, errors are ignored
* \return            the requested sensor, should be released by rs2_delete_sensor
*/
rs2_sensor* rs2_create_sensor(const rs2_sensor_list* list, int index, rs2_error** error);

/**
 * TODO
 * \param[out] error        if non-null, receives any error that occurs during this call, otherwise, errors are ignored
 */
void rs2_get_extrinsics(const rs2_stream_profile* from,
                        const rs2_stream_profile* to,
                        rs2_extrinsics * extrin, rs2_error ** error);

rs2_device* rs2_create_device_from_sensor(const rs2_sensor* sensor, rs2_error ** error);

/**
 * returns the intrinsics of specific stream configuration
 * \param[in]  device    RealSense device to query
 * \param[in]  stream    type of stream
 * \param[out] error  if non-null, receives any error that occurs during this call, otherwise, errors are ignored
 */
void rs2_get_motion_intrinsics(const rs2_sensor * device, rs2_stream stream, rs2_motion_device_intrinsic * intrinsics, rs2_error ** error);

/**
 * send hardware reset request to the device
 * \param[out] error  if non-null, receives any error that occurs during this call, otherwise, errors are ignored
 */
void rs2_hardware_reset(const rs2_device * device, rs2_error ** error);

/**
* check if physical subdevice is supported
* \param[in] device  input RealSense device
* \param[out] error  if non-null, receives any error that occurs during this call, otherwise, errors are ignored
* \return            list of stream profiles that given subdevice can provide, should be released by rs2_delete_profiles_list
*/
rs2_stream_profile_list* rs2_get_stream_profiles(rs2_sensor* device, rs2_error** error);

/**
* Get pointer to specific stream profile
* \param[in] list        the list of supported profiles returned by rs2_get_supported_profiles
* \param[in] index       the zero based index of the streaming mode
* \param[out] error      if non-null, receives any error that occurs during this call, otherwise, errors are ignored
*/
const rs2_stream_profile* rs2_get_stream_profile(const rs2_stream_profile_list* list, int index, rs2_error** error);

void rs2_get_stream_profile_data(const rs2_stream_profile* mode, rs2_stream* stream, rs2_format* format, int* index, int* unique_id, int* framerate, rs2_error** error);

void rs2_set_stream_profile_data(rs2_stream_profile* mode, rs2_stream stream, int index, rs2_format format, rs2_error** error);

rs2_stream_profile* rs2_clone_stream_profile(const rs2_stream_profile* mode, rs2_error** error);

void rs2_delete_stream_profile(rs2_stream_profile* mode);

int rs2_stream_profile_is(const rs2_stream_profile* mode, rs2_extension type, rs2_error** error);

/**
 * returns the intrinsics of specific stream configuration
   TODO
 * \param[out] error  if non-null, receives any error that occurs during this call, otherwise, errors are ignored
 */
void rs2_get_video_stream_intrinsics(const rs2_stream_profile* from, rs2_intrinsics * intrinsics, rs2_error ** error);

void rs2_get_video_stream_resolution(const rs2_stream_profile* from, int* width, int* height, rs2_error** error);

int rs2_get_stream_profile_size(const rs2_stream_profile* profile, rs2_error** error);
int rs2_is_stream_profile_recommended(const rs2_stream_profile* profile, rs2_error** error);

/**
* get the number of supported stream profiles
* \param[in] list        the list of supported profiles returned by rs2_get_supported_profiles
* \param[out] error  if non-null, receives any error that occurs during this call, otherwise, errors are ignored
* \return number of supported subdevice profiles
*/
int rs2_get_stream_profiles_count(const rs2_stream_profile_list* list, rs2_error** error);

/**
* delete stream profiles list
* \param[in] list        the list of supported profiles returned by rs2_get_supported_profiles
*/
void rs2_delete_stream_profiles_list(rs2_stream_profile_list* list);

/**
* open subdevice for exclusive access, by committing to a configuration
* \param[in] sensor relevant RealSense device
* \param[in] profile TODO
* \param[out] error  if non-null, receives any error that occurs during this call, otherwise, errors are ignored
*/
void rs2_open(rs2_sensor* device, const rs2_stream_profile* profile, rs2_error** error);

/**
* open subdevice for exclusive access, by committing to composite configuration, specifying one or more stream profiles
* this method should be used for interdependent  streams, such as depth and infrared, that have to be configured together
* \param[in] sensor relevant RealSense device
TODO
* \param[in] count      number of simultaneous  stream profiles to configure
* \param[out] error  if non-null, receives any error that occurs during this call, otherwise, errors are ignored
*/
void rs2_open_multiple(rs2_sensor* device, const rs2_stream_profile** profiles, int count, rs2_error** error);

/**
* stop any streaming from specified subdevice
* \param[in] sensor     RealSense device
* \param[out] error  if non-null, receives any error that occurs during this call, otherwise, errors are ignored
*/
void rs2_close(const rs2_sensor* sensor, rs2_error** error);

/**
* start streaming from specified configured sensor
* \param[in] sensor  RealSense device
* \param[in] on_frame function pointer to register as per-frame callback
* \param[in] user auxiliary  data the user wishes to receive together with every frame callback
* \param[out] error  if non-null, receives any error that occurs during this call, otherwise, errors are ignored
*/
void rs2_start(const rs2_sensor* sensor, rs2_frame_callback_ptr on_frame, void* user, rs2_error** error);

/**
* set callback to get notifications from specified sensor
* \param[in] sensor  RealSense device
* \param[in] device  RealSense device
* \param[in] callback function pointer to register as per-notifications callback
* \param[out] error  if non-null, receives any error that occurs during this call, otherwise, errors are ignored
*/
void rs2_set_notifications_callback(const rs2_sensor* sensor, rs2_notification_callback_ptr on_notification, void* user, rs2_error** error);

/**
* start streaming from specified configured sensor
* \param[in] sensor  RealSense device
* \param[in] callback callback object created from c++ application. ownership over the callback object is moved into the relevant streaming lock
* \param[out] error  if non-null, receives any error that occurs during this call, otherwise, errors are ignored
*/
void rs2_start_cpp(const rs2_sensor* sensor, rs2_frame_callback* callback, rs2_error** error);

/**
* stops streaming from specified configured device
* \param[in] sensor  RealSense sensor
* \param[out] error  if non-null, receives any error that occurs during this call, otherwise, errors are ignored
*/
void rs2_stop(const rs2_sensor* sensor, rs2_error** error);

/**
* set callback to get notifications from specified device
* \param[in] sensor  RealSense sensor
* \param[in] callback callback object created from c++ application. ownership over the callback object is moved into the relevant subdevice lock
* \param[out] error  if non-null, receives any error that occurs during this call, otherwise, errors are ignored
*/
void rs2_set_notifications_callback_cpp(const rs2_sensor* sensor, rs2_notifications_callback* callback, rs2_error** error);


/**
* retrieve description from notification handle
* \param[in] notification      handle returned from a callback
* \return            the notification description
*/
const char* rs2_get_notification_description(rs2_notification* notification, rs2_error** error);

/**
* retrieve timestamp from notification handle
* \param[in] notification      handle returned from a callback
* \return            the notification timestamp
*/
rs2_time_t rs2_get_notification_timestamp(rs2_notification * notification, rs2_error** error);

/**
* retrieve severity from notification handle
* \param[in] notification      handle returned from a callback
* \return            the notification severity
*/
rs2_log_severity rs2_get_notification_severity(rs2_notification * notification, rs2_error** error);

/**
* retrieve category from notification handle
* \param[in] notification      handle returned from a callback
* \return            the notification category
*/
rs2_notification_category rs2_get_notification_category(rs2_notification * notification, rs2_error** error);
/**
* set callback to get devices changed events
* these events will be raised by the context whenever new RealSense device is connected or existing device gets disconnected
* \param context     Object representing librealsense session
* \param[in] callback callback object created from c++ application. ownership over the callback object is moved into the context
* \param[out] error  if non-null, receives any error that occurs during this call, otherwise, errors are ignored
*/
void rs2_set_devices_changed_callback_cpp(rs2_context* context, rs2_devices_changed_callback* callback, rs2_error** error);

/**
* set callback to get devices changed events
* these events will be raised by the context whenever new RealSense device is connected or existing device gets disconnected
* \param context     Object representing librealsense session
* \param[in] callback function pointer to register as per-notifications callback
* \param[out] error  if non-null, receives any error that occurs during this call, otherwise, errors are ignored
*/
void rs2_set_devices_changed_callback(rs2_context* context, rs2_devices_changed_callback_ptr callback, rs2_error** error);

/**
* retrieve metadata from frame handle
* \param[in] frame      handle returned from a callback
* \param[in] frame_metadata  the rs2_frame_metadata whose latest frame we are interested in
* \return            the metadata value
*/
rs2_metadata_t rs2_get_frame_metadata(const rs2_frame* frame, rs2_frame_metadata frame_metadata, rs2_error** error);

/**
* determine device metadata
* \param[in] frame      handle returned from a callback
* \param[in] metadata    the metadata to check for support
* \return                true if device has this metadata
*/
int rs2_supports_frame_metadata(const rs2_frame* frame, rs2_frame_metadata frame_metadata, rs2_error** error);

/**
* retrieve timestamp from frame handle in milliseconds
* \param[in] frame      handle returned from a callback
* \param[out] error     if non-null, receives any error that occurs during this call, otherwise, errors are ignored
* \return               the timestamp of the frame in milliseconds
*/
rs2_time_t rs2_get_frame_timestamp(const rs2_frame* frame, rs2_error** error);

/**
* retrieve timestamp domain from frame handle. timestamps can only be comparable if they are in common domain
* (for example, depth timestamp might come from system time while color timestamp might come from the device)
* this method is used to check if two timestamp values are comparable (generated from the same clock)
* \param[in] frame      handle returned from a callback
* \param[out] error     if non-null, receives any error that occurs during this call, otherwise, errors are ignored
* \return               the timestamp domain of the frame (camera / microcontroller / system time)
*/
rs2_timestamp_domain rs2_get_frame_timestamp_domain(const rs2_frame* frameset, rs2_error** error);

/**
* retrieve frame number from frame handle
* \param[in] frame      handle returned from a callback
* \param[out] error     if non-null, receives any error that occurs during this call, otherwise, errors are ignored
* \return               the frame nubmer of the frame, in milliseconds since the device was started
*/
unsigned long long rs2_get_frame_number(const rs2_frame* frame, rs2_error** error);

/**
* retrieve data from frame handle
* \param[in] frame      handle returned from a callback
* \param[out] error     if non-null, receives any error that occurs during this call, otherwise, errors are ignored
* \return               the pointer to the start of the frame data
*/
const void* rs2_get_frame_data(const rs2_frame* frame, rs2_error** error);

/**
* retrieve frame width in pixels
* \param[in] frame      handle returned from a callback
* \param[out] error     if non-null, receives any error that occurs during this call, otherwise, errors are ignored
* \return               frame width in pixels
*/
int rs2_get_frame_width(const rs2_frame* frame, rs2_error** error);

/**
* retrieve frame height in pixels
* \param[in] frame      handle returned from a callback
* \param[out] error     if non-null, receives any error that occurs during this call, otherwise, errors are ignored
* \return               frame height in pixels
*/
int rs2_get_frame_height(const rs2_frame* frame, rs2_error** error);

/**
* retrieve frame stride in bytes (number of bytes from start of line N to start of line N+1)
* \param[in] frame      handle returned from a callback
* \param[out] error     if non-null, receives any error that occurs during this call, otherwise, errors are ignored
* \return               stride in bytes
*/
int rs2_get_frame_stride_in_bytes(const rs2_frame* frame, rs2_error** error);

/**
* retrieve bits per pixels in the frame image
* (note that bits per pixel is not necessarily divided by 8, as in 12bpp)
* \param[in] frame      handle returned from a callback
* \param[out] error     if non-null, receives any error that occurs during this call, otherwise, errors are ignored
* \return               bits per pixel
*/
int rs2_get_frame_bits_per_pixel(const rs2_frame* frame, rs2_error** error);

/**
* create additional reference to a frame without duplicating frame data
* \param[in] frame      handle returned from a callback
* \param[out] error     if non-null, receives any error that occurs during this call, otherwise, errors are ignored
* \return               new frame reference, has to be released by rs2_release_frame
*/
void rs2_frame_add_ref(rs2_frame* frame, rs2_error ** error);

/**
* relases the frame handle
* \param[in] frame handle returned from a callback
* \param[out] error  if non-null, receives any error that occurs during this call, otherwise, errors are ignored
*/
void rs2_release_frame(rs2_frame* frame);

rs2_vertex* rs2_get_frame_vertices(const rs2_frame* frame, rs2_error** error);

rs2_pixel* rs2_get_frame_pixel_coordinates(const rs2_frame* frame, rs2_error** error);

int rs2_get_frame_points_count(const rs2_frame* frame, rs2_error** error);

const rs2_stream_profile* rs2_get_frame_stream_profile(const rs2_frame* frame, rs2_error** error);

/**
* check if an option is read-only
* \param[in] sensor   the RealSense sensor
* \param[in] option   option id to be checked
* \param[out] error   if non-null, receives any error that occurs during this call, otherwise, errors are ignored
* \return true if option is read-only
*/
int rs2_is_option_read_only(const rs2_sensor* sensor, rs2_option option, rs2_error** error);

/**
* read option value from the sensor
* \param[in] sensor   the RealSense sensor
* \param[in] option   option id to be queried
* \param[out] error   if non-null, receives any error that occurs during this call, otherwise, errors are ignored
* \return value of the option
*/
float rs2_get_option(const rs2_sensor* sensor, rs2_option option, rs2_error** error);

/**
* write new value to sensor option
* \param[in] sensor     the RealSense sensor
* \param[in] option     option id to be queried
* \param[in] value      new value for the option
* \param[out] error     if non-null, receives any error that occurs during this call, otherwise, errors are ignored
*/
void rs2_set_option(const rs2_sensor* sensor, rs2_option option, float value, rs2_error** error);

/**
* check if particular option is supported by a subdevice
* \param[in] sensor     the RealSense sensor
* \param[in] option     option id to be checked
* \param[out] error     if non-null, receives any error that occurs during this call, otherwise, errors are ignored
* \return true if option is supported
*/
int rs2_supports_option(const rs2_sensor* sensor, rs2_option option, rs2_error** error);

/**
* retrieve the available range of values of a supported option
* \param[in] sensor  the RealSense device
* \param[in] option  the option whose range should be queried
* \param[out] min    the minimum value which will be accepted for this option
* \param[out] max    the maximum value which will be accepted for this option
* \param[out] step   the granularity of options which accept discrete values, or zero if the option accepts continuous values
* \param[out] def    the default value of the option
* \param[out] error  if non-null, receives any error that occurs during this call, otherwise, errors are ignored
*/
void rs2_get_option_range(const rs2_sensor* sensor, rs2_option option, float* min, float* max, float* step, float* def, rs2_error** error);

/**
* get option description
* \param[in] sensor     the RealSense sensor
* \param[in] option     option id to be checked
* \param[out] error     if non-null, receives any error that occurs during this call, otherwise, errors are ignored
* \return human-readable option description
*/
const char* rs2_get_option_description(const rs2_sensor* sensor, rs2_option option, rs2_error ** error);

/**
* get option value description (in case specific option value hold special meaning)
* \param[in] device     the RealSense device
* \param[in] option     option id to be checked
* \param[in] value      value of the option
* \param[out] error     if non-null, receives any error that occurs during this call, otherwise, errors are ignored
* \return human-readable description of a specific value of an option or null if no special meaning
*/
const char* rs2_get_option_value_description(const rs2_sensor* sensor, rs2_option option, float value, rs2_error ** error);

/**
 * \brief sets the active region of interest to be used by auto-exposure algorithm
 * \param[in] sensor     the RealSense sensor
 * \param[in] min_x      lower horizontal bound in pixels
 * \param[in] min_y      lower vertical bound in pixels
 * \param[in] max_x      upper horizontal bound in pixels
 * \param[in] max_y      upper vertical bound in pixels
 * \param[out] error     if non-null, receives any error that occurs during this call, otherwise, errors are ignored
 */
void rs2_set_region_of_interest(const rs2_sensor* sensor, int min_x, int min_y, int max_x, int max_y, rs2_error ** error);

/**
 * \brief gets the active region of interest to be used by auto-exposure algorithm
 * \param[in] sensor     the RealSense sensor
 * \param[out] min_x     lower horizontal bound in pixels
 * \param[out] min_y     lower vertical bound in pixels
 * \param[out] max_x     upper horizontal bound in pixels
 * \param[out] max_y     upper vertical bound in pixels
 * \param[out] error     if non-null, receives any error that occurs during this call, otherwise, errors are ignored
 */
void rs2_get_region_of_interest(const rs2_sensor* sensor, int* min_x, int* min_y, int* max_x, int* max_y, rs2_error ** error);

/**
* retrieve camera specific information, like versions of various internal components
* \param[in] device     the RealSense device
* \param[in] info       camera info type to retrieve
* \param[out] error     if non-null, receives any error that occurs during this call, otherwise, errors are ignored
* \return               the requested camera info string, in a format specific to the device model
*/
const char* rs2_get_device_info(const rs2_device* device, rs2_camera_info info, rs2_error** error);

/**
* check if specific camera info is supported
* \param[in] info    the parameter to check for support
* \param[out] error  if non-null, receives any error that occurs during this call, otherwise, errors are ignored
* \return                true if the parameter both exist and well-defined for the specific device
*/
int rs2_supports_device_info(const rs2_device* device, rs2_camera_info info, rs2_error** error);

/**
* retrieve sensor specific information, like versions of various internal components
* \param[in] sensor     the RealSense sensor
* \param[in] info       camera info type to retrieve
* \param[out] error     if non-null, receives any error that occurs during this call, otherwise, errors are ignored
* \return               the requested camera info string, in a format specific to the device model
*/
const char* rs2_get_sensor_info(const rs2_sensor* sensor, rs2_camera_info info, rs2_error** error);

/**
* check if specific sensor info is supported
* \param[in] info    the parameter to check for support
* \param[out] error  if non-null, receives any error that occurs during this call, otherwise, errors are ignored
* \return                true if the parameter both exist and well-defined for the specific device
*/
int rs2_supports_sensor_info(const rs2_sensor* sensor, rs2_camera_info info, rs2_error** error);

/**
* create frame queue. frame queues are the simplest x-platform synchronization primitive provided by librealsense
* to help developers who are not using async APIs
* \param[in] capacity max number of frames to allow to be stored in the queue before older frames will start to get dropped
* \param[out] error  if non-null, receives any error that occurs during this call, otherwise, errors are ignored
* \return handle to the frame queue, must be released using rs2_delete_frame_queue
*/
rs2_frame_queue* rs2_create_frame_queue(int capacity, rs2_error** error);

/**
* deletes frame queue and releases all frames inside it
* \param[in] frame queue to delete
*/
void rs2_delete_frame_queue(rs2_frame_queue* queue);

/**
* wait until new frame becomes available in the queue and dequeue it
* \param[in] queue the frame queue data structure
* \param[out] error  if non-null, receives any error that occurs during this call, otherwise, errors are ignored
* \return frame handle to be released using rs2_release_frame
*/
rs2_frame* rs2_wait_for_frame(rs2_frame_queue* queue, rs2_error** error);

/**
* poll if a new frame is available and dequeue if it is
* \param[in] queue the frame queue data structure
* \param[out] output_frame frame handle to be released using rs2_release_frame
* \param[out] error  if non-null, receives any error that occurs during this call, otherwise, errors are ignored
* \return true if new frame was stored to output_frame
*/
int rs2_poll_for_frame(rs2_frame_queue* queue, rs2_frame** output_frame, rs2_error** error);

/**
* enqueue new frame into a queue
* \param[in] frame frame handle to enqueue (this operation passed ownership to the queue)
* \param[in] queue the frame queue data structure
*/
void rs2_enqueue_frame(const rs2_frame* frame, void* queue);

/**
* send raw data to device
* \param[in] device  input RealSense device
* \param[in] raw_data_to_send   raw data to be send to device
* \param[in] size_of_raw_data_to_send   size of raw_data_to_send
* \param[out] error  if non-null, receives any error that occurs during this call, otherwise, errors are ignored
* \return            rs2_raw_data_buffer, should be released by rs2_delete_raw_data
*/
const rs2_raw_data_buffer* rs2_send_and_receive_raw_data(rs2_device* device, void* raw_data_to_send, unsigned size_of_raw_data_to_send, rs2_error** error);

/**
* get the size of rs2_raw_data_buffer
* \param[in] buffer  pointer to rs2_raw_data_buffer returned by rs2_send_and_receive_raw_data
* \param[out] error  if non-null, receives any error that occurs during this call, otherwise, errors are ignored
* \return size of rs2_raw_data_buffer
*/
int rs2_get_raw_data_size(const rs2_raw_data_buffer* buffer, rs2_error** error);

/**
* Delete rs2_raw_data_buffer
* \param[in] buffer        rs2_raw_data_buffer returned by rs2_send_and_receive_raw_data
*/
void rs2_delete_raw_data(const rs2_raw_data_buffer* buffer);

/**
* Retrieve char array from rs2_raw_data_buffer
* \param[in] buffer   rs2_raw_data_buffer returned by rs2_send_and_receive_raw_data
* \param[out] error   if non-null, receives any error that occurs during this call, otherwise, errors are ignored
* \return raw data
*/
const unsigned char* rs2_get_raw_data(const rs2_raw_data_buffer* buffer, rs2_error** error);

/**
 * librealsense Recorder is intended for effective unit-testing
 * Currently supports three modes of operation:
 */
typedef enum rs2_recording_mode
{
    RS2_RECORDING_MODE_BLANK_FRAMES, /* frame metadata will be recorded, but pixel data will be replaced with zeros to save space */
    RS2_RECORDING_MODE_COMPRESSED,   /* frames will be encoded using a proprietary lossy encoding, aiming at x5 compression at some CPU expense */
    RS2_RECORDING_MODE_BEST_QUALITY, /* frames will not be compressed, but rather stored as-is. This gives best quality and low CPU overhead, but you might run out of memory */
    RS2_RECORDING_MODE_COUNT
} rs2_recording_mode;

/**
 * Create librealsense context that will try to record all operations over librealsense into a file
 * \param[in] api_version realsense API version as provided by RS2_API_VERSION macro
 * \param[in] filename string representing the name of the file to record
 * \param[in] section  string representing the name of the section within existing recording
 * \param[out] error  if non-null, receives any error that occurs during this call, otherwise, errors are ignored
 * \return            context object, should be released by rs2_delete_context
 */
rs2_context* rs2_create_recording_context(int api_version, const char* filename, const char* section, rs2_recording_mode mode, rs2_error** error);

/**
 * Create librealsense context that given a file will respond to calls exactly as the recording did
 * if the user calls a method that was either not called during recording or violates causality of the recording error will be thrown
 * \param[in] api_version realsense API version as provided by RS2_API_VERSION macro
 * \param[in] filename string representing the name of the file to play back from
 * \param[in] section  string representing the name of the section within existing recording
 * \param[out] error  if non-null, receives any error that occurs during this call, otherwise, errors are ignored
 * \return            context object, should be released by rs2_delete_context
 */
rs2_context* rs2_create_mock_context(int api_version, const char* filename, const char* section, rs2_error** error);

/**
 * Retrieve the API version from the source code. Evaluate that the value is conformant to the established policies
 * \param[out] error  if non-null, receives any error that occurs during this call, otherwise, errors are ignored
 * \return            the version API encoded into integer value "1.9.3" -> 10903
 */
int          rs2_get_api_version      (rs2_error ** error);

const char * rs2_get_failed_function  (const rs2_error * error);
const char * rs2_get_failed_args      (const rs2_error * error);
const char * rs2_get_error_message    (const rs2_error * error);
void         rs2_free_error           (rs2_error * error);
rs2_exception_type rs2_get_librealsense_exception_type(const rs2_error * error);

const char * rs2_stream_to_string           (rs2_stream stream);
const char * rs2_format_to_string           (rs2_format format);
const char * rs2_distortion_to_string       (rs2_distortion distortion);
const char * rs2_option_to_string           (rs2_option option);
const char * rs2_camera_info_to_string      (rs2_camera_info info);
const char * rs2_frame_metadata_to_string   (rs2_frame_metadata metadata);
const char * rs2_timestamp_domain_to_string (rs2_timestamp_domain info);
const char * rs2_notification_category_to_string(rs2_notification_category category);
const char * rs2_visual_preset_to_string    (rs2_ivcam_visual_preset preset);
const char * rs2_log_severity_to_string     (rs2_log_severity info);
const char * rs2_visual_preset_to_string    (rs2_ivcam_visual_preset preset);
const char * rs2_exception_type_to_string   (rs2_exception_type type);
const char * rs2_extension_type_to_string   (rs2_extension type);
const char * rs2_playback_status_to_string  (rs2_playback_status status);

void rs2_log_to_console(rs2_log_severity min_severity, rs2_error ** error);
void rs2_log_to_file(rs2_log_severity min_severity, const char * file_path, rs2_error ** error);

/**
 * Test if the given sensor can be extended to the requested extension
 * \param[in] sensor  Realsense sensor
 * \param[in] extension The extension to which the sensor should be tested if it is extendable
 * \param[out] error  if non-null, receives any error that occurs during this call, otherwise, errors are ignored
 * \return non-zero value iff the sensor can be extended to the given extension
 */
int rs2_is_sensor_extendable_to(const rs2_sensor* sensor, rs2_extension extension, rs2_error ** error);

/**
* Test if the given device can be extended to the requested extension
* \param[in]  device     Realsense device
* \param[in]  extension  The extension to which the device should be tested if it is extendable
* \param[out] error      If non-null, receives any error that occurs during this call, otherwise, errors are ignored
* \return non-zero value iff the device can be extended to the given extension
*/
int rs2_is_device_extendable_to(const rs2_device* device, rs2_extension extension_type, rs2_error ** error);

/**
* Test if the given frame can be extended to the requested extension
* \param[in]  frame      Realsense frame
* \param[in]  extension  The extension to which the frame should be tested if it is extendable
* \param[out] error      If non-null, receives any error that occurs during this call, otherwise, errors are ignored
* \return non-zero value iff the frame can be extended to the given extension
*/
int rs2_is_frame_extendable_to(const rs2_frame* frame, rs2_extension extension_type, rs2_error ** error);

/**
 * Creates a recording device to record the given device and save it to the given file
 * \param[in]  device    The device to record
 * \param[in]  file      The desired path to which the recorder should save the data
 * \param[out] error     If non-null, receives any error that occurs during this call, otherwise, errors are ignored
 * \return A pointer to a device that records its data to file, or null in case of failure
 */

rs2_device* rs2_create_record_device(const rs2_device* device, const char* file, rs2_error** error);

/**
* Pause the recording device without stopping the actual device from streaming. 
* Pausing will cause the device to stop writing new data to the file, in particular, frames and changes to extensions
* \param[in]  device    A recording device
* \param[out] error     If non-null, receives any error that occurs during this call, otherwise, errors are ignored
*/
void rs2_record_device_pause(const rs2_device* device, rs2_error** error);

/**
* Unpause the recording device. Resume will cause the device to continue writing new data to the file, in particular, frames and changes to extensions
* \param[in]  device    A recording device
* \param[out] error     If non-null, receives any error that occurs during this call, otherwise, errors are ignored
*/
void rs2_record_device_resume(const rs2_device* device, rs2_error** error);

/**
* Creates a playback device to play the content of the given file
* \param[in]  file      Path to the file to play
* \param[out] error     If non-null, receives any error that occurs during this call, otherwise, errors are ignored
* \return A pointer to a device that plays data from the file, or null in case of failure
*/
rs2_device* rs2_create_playback_device(const char* file, rs2_error** error);

/**
 * Gets the path of the file used by the playback device
 * \param[in] device A playback device
 * \param[out] error     If non-null, receives any error that occurs during this call, otherwise, errors are ignored
 * \return Path to the file used by the playback device
 */
const char* rs2_playback_device_get_file_path(const rs2_device* device, rs2_error** error);

/**
 * Create a new device and add it to the context
 * \param ctx   The context to which the new device will be added
 * \param file  The file from which the device should be created
 * \param[out] error     If non-null, receives any error that occurs during this call, otherwise, errors are ignored
 * @return  A pointer to a device that plays data from the file, or null in case of failure
 */
rs2_device* rs2_context_add_device(rs2_context* ctx, const char* file, rs2_error** error);

/**
 * Removes a playback device from the context, if exists
 * \param[in]  ctx       The context from which the device should be removed
 * \param[in]  file      The file name that was used to add the device
 * \param[out] error     If non-null, receives any error that occurs during this call, otherwise, errors are ignored
 */
void rs2_context_remove_device(rs2_context* ctx, const char* file, rs2_error** error);

/**
 * Gets the total duration of the file in units of nanoseconds
 * \param[in] device     A playback device
 * \param[out] error     If non-null, receives any error that occurs during this call, otherwise, errors are ignored
 * \return Total duration of the file in units of nanoseconds
 */
unsigned long long int rs2_playback_get_duration(const rs2_device* device, rs2_error** error);

/**
 * Set the playback to a specified time point of the played data
 * \param[in] device     A playback device.
 * \param[in] time       The time point to which playback should seek, expressed in units of nanoseconds (zero value = start)
 * \param[out] error     If non-null, receives any error that occurs during this call, otherwise, errors are ignored
 */
void rs2_playback_seek(const rs2_device* device, unsigned long long int time, rs2_error** error);

/**
 * Gets the current position of the playback in the file in terms of time. Units are expressed in nanoseconds
 * \param[in] device     A playback device
 * \param[out] error     If non-null, receives any error that occurs during this call, otherwise, errors are ignored
 */
unsigned long long int rs2_playback_get_position(const rs2_device* device, rs2_error** error);

/**
 * Pauses the playback
 * Calling pause() in "Paused" status does nothing
 * If pause() is called while "Playing" or "Stopped", the playback will not play until resume() is called
 * \param[in] device A playback device
 * \param[out] error     If non-null, receives any error that occurs during this call, otherwise, errors are ignored
 */
void rs2_playback_device_resume(const rs2_device* device, rs2_error** error);

/**
 * Un-pauses the playback
 * Calling resume(), when in "Playing" or "Stopped" status, does nothing
 * \param[in] device A playback device
 * \param[out] error     If non-null, receives any error that occurs during this call, otherwise, errors are ignored
 */
void rs2_playback_device_pause(const rs2_device* device, rs2_error** error);

/**
 * Set the playback to work in real time or non real time
 *
 * In real time mode, playback will play the same way the file was recorded.
 * In real time mode if the application takes too long to handle the callback, frames may be dropped.
 * In non real time mode, playback will wait for each callback to finish handling the data before
 * reading the next frame. In this mode no frames will be dropped, and the application controls the
 * frame rate of the playback (according to the callback handler duration).
 * \param[in] device A playback device
 * \param[in] real_time  Indicates if real time is requested, 0 means false, otherwise true
 * \param[out] error     If non-null, receives any error that occurs during this call, otherwise, errors are ignored
 * \return True on successfully setting the requested mode
 */
void rs2_playback_device_set_real_time(const rs2_device* device, int real_time, rs2_error** error);

/**
 * Indicates if playback is in real time mode or non real time
 * \param[in] device A playback device
 * \param[out] error     If non-null, receives any error that occurs during this call, otherwise, errors are ignored
 * \return True iff playback is in real time mode. 0 means false, otherwise true
 */
int rs2_playback_device_is_real_time(const rs2_device* device, rs2_error** error);

<<<<<<< HEAD
/**
 * Register to receive callback from playback device upon its status changes
 *
 * Callbacks are invoked from the reading thread, any heaving processing in the callback handler will affect
 * the reading thread and may cause frame drops\ high latency
 * \param[in] device     A playback device
 * \param[in] callback   A callback handler that will be invoked when the playback status changes
 * \param[out] error     If non-null, receives any error that occurs during this call, otherwise, errors are ignored
 */
void rs2_playback_device_set_status_changed_callback(const rs2_device* device, rs2_playback_status_changed_callback* callback, rs2_error** error);

/**
 * Returns the current state of the playback device
 * \param[in] device     A playback device
 * \param[out] error     If non-null, receives any error that occurs during this call, otherwise, errors are ignored
 * \return Current state of the playback
 */
rs2_playback_status rs2_playback_device_get_current_status(const rs2_device* device, rs2_error** error);

rs2_frame* rs2_allocate_synthetic_video_frame(rs2_source* source, rs2_stream new_stream, rs2_frame* original,
    rs2_format new_format, int new_bpp, int new_width, int new_height, int new_stride, rs2_error** error);
=======
rs2_frame* rs2_allocate_synthetic_video_frame(rs2_source* source, const rs2_stream_profile* new_stream, rs2_frame* original, 
    int new_bpp, int new_width, int new_height, int new_stride, rs2_error** error);
>>>>>>> e309bfc3

rs2_frame* rs2_allocate_composite_frame(rs2_source* source, rs2_frame** frames, int count, rs2_error** error);

rs2_frame* rs2_extract_frame(rs2_frame* composite, int index, rs2_error** error);

int rs2_embedded_frames_count(rs2_frame* composite, rs2_error** error);

void rs2_synthetic_frame_ready(rs2_source* source, rs2_frame* frame, rs2_error** error);

rs2_processing_block* rs2_create_processing_block(rs2_context* ctx, rs2_frame_processor_callback* proc, rs2_error** error);

rs2_processing_block* rs2_create_sync_processing_block(rs2_error** error);

void rs2_start_processing(rs2_processing_block* block, rs2_frame_callback* on_frame, rs2_error** error);

void rs2_process_frame(rs2_processing_block* block, rs2_frame* frame, rs2_error** error);

void rs2_delete_processing_block(rs2_processing_block* block);

rs2_processing_block* rs2_create_pointcloud(rs2_context* ctx, rs2_error** error);

float rs2_get_depth_scale(rs2_sensor* sensor, rs2_error** error);

#ifdef __cplusplus
}
#endif
#endif<|MERGE_RESOLUTION|>--- conflicted
+++ resolved
@@ -1120,7 +1120,6 @@
  */
 int rs2_playback_device_is_real_time(const rs2_device* device, rs2_error** error);
 
-<<<<<<< HEAD
 /**
  * Register to receive callback from playback device upon its status changes
  *
@@ -1140,12 +1139,8 @@
  */
 rs2_playback_status rs2_playback_device_get_current_status(const rs2_device* device, rs2_error** error);
 
-rs2_frame* rs2_allocate_synthetic_video_frame(rs2_source* source, rs2_stream new_stream, rs2_frame* original,
-    rs2_format new_format, int new_bpp, int new_width, int new_height, int new_stride, rs2_error** error);
-=======
 rs2_frame* rs2_allocate_synthetic_video_frame(rs2_source* source, const rs2_stream_profile* new_stream, rs2_frame* original, 
     int new_bpp, int new_width, int new_height, int new_stride, rs2_error** error);
->>>>>>> e309bfc3
 
 rs2_frame* rs2_allocate_composite_frame(rs2_source* source, rs2_frame** frames, int count, rs2_error** error);
 
