﻿using System;
using System.Reflection.Emit;
using System.Runtime.InteropServices;
using System.Security;

namespace Intel.RealSense
{
    [System.Security.SuppressUnmanagedCodeSecurity]
    internal static class NativeMethods
    {
        const string dllName = "realsense2";


        [UnmanagedFunctionPointer(CallingConvention.Cdecl)]
        public delegate IntPtr MemCpyDelegate(IntPtr dest, IntPtr src, int count);
        
        internal readonly static MemCpyDelegate memcpy = MemCpy.GetMethod();

        [System.Security.SuppressUnmanagedCodeSecurity]
        internal static class MemCpy
        {
            internal static MemCpyDelegate GetMethod()
            {
                switch (System.Environment.OSVersion.Platform)
                {
                    case PlatformID.Win32NT:
                        return win_memcpy;
                    case PlatformID.Unix:
                    case PlatformID.MacOSX:
                        return unix_memcpy;
                    default:
                        // Cpblk is portable, but also x10 slower than memcpy
                        var method = new DynamicMethod("CpBlk", typeof(IntPtr), new[] { typeof(IntPtr), typeof(IntPtr), typeof(int) }, typeof(MemCpy));
                        var code = method.GetILGenerator();
                        code.Emit(OpCodes.Ldarg_0);
                        code.Emit(OpCodes.Ldarg_1);
                        code.Emit(OpCodes.Ldarg_2);
                        code.Emit(OpCodes.Cpblk);
                        code.Emit(OpCodes.Ldarg_0);
                        code.Emit(OpCodes.Ret);
                        return (MemCpyDelegate)method.CreateDelegate(typeof(MemCpyDelegate));
                }
            }
        }

        [DllImport("libc", EntryPoint = "memcpy", CallingConvention = CallingConvention.Cdecl, SetLastError = false)]
        internal static extern IntPtr unix_memcpy(IntPtr dest, IntPtr src, int count);

        [DllImport("msvcrt.dll", EntryPoint = "memcpy", CallingConvention = CallingConvention.Cdecl, SetLastError = false)]
        internal static extern IntPtr win_memcpy(IntPtr dest, IntPtr src, int count);

#region rs_record_playback
        [DllImport(dllName, CallingConvention = CallingConvention.Cdecl)]
        internal static extern IntPtr rs2_create_record_device(IntPtr device, [MarshalAs(UnmanagedType.LPStr)] string file, [MarshalAs(UnmanagedType.CustomMarshaler, MarshalTypeRef = typeof(ErrorMarshaler))] out object error);


        [DllImport(dllName, CallingConvention = CallingConvention.Cdecl)]
        internal static extern void rs2_record_device_pause(IntPtr device, [MarshalAs(UnmanagedType.CustomMarshaler, MarshalTypeRef = typeof(ErrorMarshaler))] out object error);


        [DllImport(dllName, CallingConvention = CallingConvention.Cdecl)]
        internal static extern void rs2_record_device_resume(IntPtr device, [MarshalAs(UnmanagedType.CustomMarshaler, MarshalTypeRef = typeof(ErrorMarshaler))] out object error);


        [DllImport(dllName, CallingConvention = CallingConvention.Cdecl)]
        internal static extern IntPtr rs2_record_device_filename(IntPtr device, [MarshalAs(UnmanagedType.CustomMarshaler, MarshalTypeRef = typeof(ErrorMarshaler))] out object error);


        [DllImport(dllName, CallingConvention = CallingConvention.Cdecl)]
        internal static extern IntPtr rs2_create_playback_device([MarshalAs(UnmanagedType.LPStr)] string file, [MarshalAs(UnmanagedType.CustomMarshaler, MarshalTypeRef = typeof(ErrorMarshaler))] out object error);


        [DllImport(dllName, CallingConvention = CallingConvention.Cdecl)]
        internal static extern IntPtr rs2_playback_device_get_file_path(IntPtr device, [MarshalAs(UnmanagedType.CustomMarshaler, MarshalTypeRef = typeof(ErrorMarshaler))] out object error);


        [DllImport(dllName, CallingConvention = CallingConvention.Cdecl)]
        internal static extern ulong rs2_playback_get_duration(IntPtr device, [MarshalAs(UnmanagedType.CustomMarshaler, MarshalTypeRef = typeof(ErrorMarshaler))] out object error);


        [DllImport(dllName, CallingConvention = CallingConvention.Cdecl)]
        internal static extern void rs2_playback_seek(IntPtr device, long time, [MarshalAs(UnmanagedType.CustomMarshaler, MarshalTypeRef = typeof(ErrorMarshaler))] out object error);


        [DllImport(dllName, CallingConvention = CallingConvention.Cdecl)]
        internal static extern ulong rs2_playback_get_position(IntPtr device, [MarshalAs(UnmanagedType.CustomMarshaler, MarshalTypeRef = typeof(ErrorMarshaler))] out object error);


        [DllImport(dllName, CallingConvention = CallingConvention.Cdecl)]
        internal static extern void rs2_playback_device_resume(IntPtr device, [MarshalAs(UnmanagedType.CustomMarshaler, MarshalTypeRef = typeof(ErrorMarshaler))] out object error);


        [DllImport(dllName, CallingConvention = CallingConvention.Cdecl)]
        internal static extern void rs2_playback_device_pause(IntPtr device, [MarshalAs(UnmanagedType.CustomMarshaler, MarshalTypeRef = typeof(ErrorMarshaler))] out object error);


        [DllImport(dllName, CallingConvention = CallingConvention.Cdecl)]
        internal static extern void rs2_playback_device_set_real_time(IntPtr device, int real_time, [MarshalAs(UnmanagedType.CustomMarshaler, MarshalTypeRef = typeof(ErrorMarshaler))] out object error);


        [DllImport(dllName, CallingConvention = CallingConvention.Cdecl)]
        internal static extern int rs2_playback_device_is_real_time(IntPtr device, [MarshalAs(UnmanagedType.CustomMarshaler, MarshalTypeRef = typeof(ErrorMarshaler))] out object error);


        [DllImport(dllName, CallingConvention = CallingConvention.Cdecl)]
        internal static extern void rs2_playback_device_set_status_changed_callback(IntPtr device, IntPtr callback, [MarshalAs(UnmanagedType.CustomMarshaler, MarshalTypeRef = typeof(ErrorMarshaler))] out object error);


        [DllImport(dllName, CallingConvention = CallingConvention.Cdecl)]
        internal static extern PlaybackStatus rs2_playback_device_get_current_status(IntPtr device, [MarshalAs(UnmanagedType.CustomMarshaler, MarshalTypeRef = typeof(ErrorMarshaler))] out object error);


        [DllImport(dllName, CallingConvention = CallingConvention.Cdecl)]
        internal static extern void rs2_playback_device_set_playback_speed(IntPtr device, float speed, [MarshalAs(UnmanagedType.CustomMarshaler, MarshalTypeRef = typeof(ErrorMarshaler))] out object error);


        [DllImport(dllName, CallingConvention = CallingConvention.Cdecl)]
        internal static extern void rs2_playback_device_stop(IntPtr device, [MarshalAs(UnmanagedType.CustomMarshaler, MarshalTypeRef = typeof(ErrorMarshaler))] out object error);


#endregion
#region rs_processing
        [DllImport(dllName, CallingConvention = CallingConvention.Cdecl)]
        internal static extern IntPtr rs2_create_colorizer([MarshalAs(UnmanagedType.CustomMarshaler, MarshalTypeRef = typeof(ErrorMarshaler))] out object error);


        [DllImport(dllName, CallingConvention = CallingConvention.Cdecl)]
        internal static extern IntPtr rs2_create_sync_processing_block([MarshalAs(UnmanagedType.CustomMarshaler, MarshalTypeRef = typeof(ErrorMarshaler))] out object error);


        [DllImport(dllName, CallingConvention = CallingConvention.Cdecl)]
        internal static extern IntPtr rs2_create_pointcloud([MarshalAs(UnmanagedType.CustomMarshaler, MarshalTypeRef = typeof(ErrorMarshaler))] out object error);


        [DllImport(dllName, CallingConvention = CallingConvention.Cdecl)]
        internal static extern IntPtr rs2_create_processing_block_fptr([MarshalAs(UnmanagedType.FunctionPtr)] frame_processor_callback on_frame, IntPtr user, [MarshalAs(UnmanagedType.CustomMarshaler, MarshalTypeRef = typeof(ErrorMarshaler))] out object error);


        [DllImport(dllName, CallingConvention = CallingConvention.Cdecl)]
        internal static extern void rs2_start_processing_fptr(IntPtr block, [MarshalAs(UnmanagedType.FunctionPtr)] frame_callback on_frame, IntPtr user, [MarshalAs(UnmanagedType.CustomMarshaler, MarshalTypeRef = typeof(ErrorMarshaler))] out object error);


        [DllImport(dllName, CallingConvention = CallingConvention.Cdecl)]
        internal static extern void rs2_start_processing_queue(IntPtr block, IntPtr queue, [MarshalAs(UnmanagedType.CustomMarshaler, MarshalTypeRef = typeof(ErrorMarshaler))] out object error);


        [DllImport(dllName, CallingConvention = CallingConvention.Cdecl)]
        internal static extern void rs2_process_frame(IntPtr block, IntPtr frame, [MarshalAs(UnmanagedType.CustomMarshaler, MarshalTypeRef = typeof(ErrorMarshaler))] out object error);


        [DllImport(dllName, CallingConvention = CallingConvention.Cdecl)]
        internal static extern void rs2_delete_processing_block(IntPtr block);


        [DllImport(dllName, CallingConvention = CallingConvention.Cdecl)]
        internal static extern IntPtr rs2_create_frame_queue(int capacity, [MarshalAs(UnmanagedType.CustomMarshaler, MarshalTypeRef = typeof(ErrorMarshaler))] out object error);


        [DllImport(dllName, CallingConvention = CallingConvention.Cdecl)]
        internal static extern void rs2_delete_frame_queue(IntPtr queue);


        [DllImport(dllName, CallingConvention = CallingConvention.Cdecl)]
        internal static extern IntPtr rs2_wait_for_frame(IntPtr queue, uint timeout_ms,
            [MarshalAs(UnmanagedType.CustomMarshaler, MarshalTypeRef = typeof(ErrorMarshaler))] out object error);


        [DllImport(dllName, CallingConvention = CallingConvention.Cdecl)]
        internal static extern int rs2_poll_for_frame(IntPtr queue, out IntPtr frame,
            [MarshalAs(UnmanagedType.CustomMarshaler, MarshalTypeRef = typeof(ErrorMarshaler))] out object error);


        [DllImport(dllName, CallingConvention = CallingConvention.Cdecl)]
        internal static extern void rs2_enqueue_frame(IntPtr frame, IntPtr queue);


        [DllImport(dllName, CallingConvention = CallingConvention.Cdecl)]
        internal static extern IntPtr rs2_create_align(Stream align_to, [MarshalAs(UnmanagedType.CustomMarshaler, MarshalTypeRef = typeof(ErrorMarshaler))] out object error);


        [DllImport(dllName, CallingConvention = CallingConvention.Cdecl)]
        internal static extern IntPtr rs2_create_decimation_filter_block([MarshalAs(UnmanagedType.CustomMarshaler, MarshalTypeRef = typeof(ErrorMarshaler))] out object error);


        [DllImport(dllName, CallingConvention = CallingConvention.Cdecl)]
        internal static extern IntPtr rs2_create_temporal_filter_block([MarshalAs(UnmanagedType.CustomMarshaler, MarshalTypeRef = typeof(ErrorMarshaler))] out object error);


        [DllImport(dllName, CallingConvention = CallingConvention.Cdecl)]
        internal static extern IntPtr rs2_create_spatial_filter_block([MarshalAs(UnmanagedType.CustomMarshaler, MarshalTypeRef = typeof(ErrorMarshaler))] out object error);

        [DllImport(dllName, CallingConvention = CallingConvention.Cdecl)]
        internal static extern IntPtr rs2_create_disparity_transform_block(byte transform_to_disparity, [MarshalAs(UnmanagedType.CustomMarshaler, MarshalTypeRef = typeof(ErrorMarshaler))] out object error);

        [DllImport(dllName, CallingConvention = CallingConvention.Cdecl)]
        internal static extern IntPtr rs2_create_hole_filling_filter_block([MarshalAs(UnmanagedType.CustomMarshaler, MarshalTypeRef = typeof(ErrorMarshaler))] out object error);


#endregion
#region rs_option
        [DllImport(dllName, CallingConvention = CallingConvention.Cdecl)]
        internal static extern int rs2_is_option_read_only(IntPtr options, Option option, [MarshalAs(UnmanagedType.CustomMarshaler, MarshalTypeRef = typeof(ErrorMarshaler))] out object error);


        [DllImport(dllName, CallingConvention = CallingConvention.Cdecl)]
        internal static extern float rs2_get_option(IntPtr options, Option option, [MarshalAs(UnmanagedType.CustomMarshaler, MarshalTypeRef = typeof(ErrorMarshaler))] out object error);


        [DllImport(dllName, CallingConvention = CallingConvention.Cdecl)]
        internal static extern void rs2_set_option(IntPtr options, Option option, float value, [MarshalAs(UnmanagedType.CustomMarshaler, MarshalTypeRef = typeof(ErrorMarshaler))] out object error);


        [DllImport(dllName, CallingConvention = CallingConvention.Cdecl)]
        internal static extern int rs2_supports_option(IntPtr options, Option option, [MarshalAs(UnmanagedType.CustomMarshaler, MarshalTypeRef = typeof(ErrorMarshaler))] out object error);


        [DllImport(dllName, CallingConvention = CallingConvention.Cdecl)]
        internal static extern void rs2_get_option_range(IntPtr sensor, Option option, out float min, out float max, out float step, out float def, [MarshalAs(UnmanagedType.CustomMarshaler, MarshalTypeRef = typeof(ErrorMarshaler))] out object error);


        [DllImport(dllName, CallingConvention = CallingConvention.Cdecl)]
        internal static extern IntPtr rs2_get_option_description(IntPtr options, Option option, [MarshalAs(UnmanagedType.CustomMarshaler, MarshalTypeRef = typeof(ErrorMarshaler))] out object error);


        [DllImport(dllName, CallingConvention = CallingConvention.Cdecl)]
        internal static extern IntPtr rs2_get_option_value_description(IntPtr options, Option option, float value, [MarshalAs(UnmanagedType.CustomMarshaler, MarshalTypeRef = typeof(ErrorMarshaler))] out object error);


#endregion
#region rs_frame
        [DllImport(dllName, CallingConvention = CallingConvention.Cdecl)]
        internal static extern long rs2_get_frame_metadata(IntPtr frame, FrameMetadataValue frame_metadata, [MarshalAs(UnmanagedType.CustomMarshaler, MarshalTypeRef = typeof(ErrorMarshaler))] out object error);


        [DllImport(dllName, CallingConvention = CallingConvention.Cdecl)]
        internal static extern int rs2_supports_frame_metadata(IntPtr frame, FrameMetadataValue frame_metadata, [MarshalAs(UnmanagedType.CustomMarshaler, MarshalTypeRef = typeof(ErrorMarshaler))] out object error);


        [DllImport(dllName, CallingConvention = CallingConvention.Cdecl)]
        internal static extern TimestampDomain rs2_get_frame_timestamp_domain(IntPtr frameset, [MarshalAs(UnmanagedType.CustomMarshaler, MarshalTypeRef = typeof(ErrorMarshaler))] out object error);


        [DllImport(dllName, CallingConvention = CallingConvention.Cdecl)]
        internal static extern double rs2_get_frame_timestamp(IntPtr frame, [MarshalAs(UnmanagedType.CustomMarshaler, MarshalTypeRef = typeof(ErrorMarshaler))] out object error);


        [DllImport(dllName, CallingConvention = CallingConvention.Cdecl)]
        internal static extern ulong rs2_get_frame_number(IntPtr frame, [MarshalAs(UnmanagedType.CustomMarshaler, MarshalTypeRef = typeof(ErrorMarshaler))] out object error);


        [DllImport(dllName, CallingConvention = CallingConvention.Cdecl)]
        internal static extern IntPtr rs2_get_frame_data(IntPtr frame, [MarshalAs(UnmanagedType.CustomMarshaler, MarshalTypeRef = typeof(ErrorMarshaler))] out object error);


        [DllImport(dllName, CallingConvention = CallingConvention.Cdecl)]
        internal static extern int rs2_get_frame_width(IntPtr frame, [MarshalAs(UnmanagedType.CustomMarshaler, MarshalTypeRef = typeof(ErrorMarshaler))] out object error);


        [DllImport(dllName, CallingConvention = CallingConvention.Cdecl)]
        internal static extern int rs2_get_frame_height(IntPtr frame, [MarshalAs(UnmanagedType.CustomMarshaler, MarshalTypeRef = typeof(ErrorMarshaler))] out object error);


        [DllImport(dllName, CallingConvention = CallingConvention.Cdecl)]
        internal static extern int rs2_get_frame_stride_in_bytes(IntPtr frame, [MarshalAs(UnmanagedType.CustomMarshaler, MarshalTypeRef = typeof(ErrorMarshaler))] out object error);


        [DllImport(dllName, CallingConvention = CallingConvention.Cdecl)]
        internal static extern int rs2_get_frame_bits_per_pixel(IntPtr frame, [MarshalAs(UnmanagedType.CustomMarshaler, MarshalTypeRef = typeof(ErrorMarshaler))] out object error);


        [DllImport(dllName, CallingConvention = CallingConvention.Cdecl)]
        internal static extern void rs2_frame_add_ref(IntPtr frame, [MarshalAs(UnmanagedType.CustomMarshaler, MarshalTypeRef = typeof(ErrorMarshaler))] out object error);


        [DllImport(dllName, CallingConvention = CallingConvention.Cdecl)]
        internal static extern void rs2_release_frame(IntPtr frame);

        [DllImport(dllName, CallingConvention = CallingConvention.Cdecl)]
        internal static extern void rs2_keep_frame(IntPtr frame);


        [DllImport(dllName, CallingConvention = CallingConvention.Cdecl)]
        internal static extern IntPtr rs2_get_frame_vertices(IntPtr frame, [MarshalAs(UnmanagedType.CustomMarshaler, MarshalTypeRef = typeof(ErrorMarshaler))] out object error);


        [DllImport(dllName, CallingConvention = CallingConvention.Cdecl)]
        internal static extern IntPtr rs2_get_frame_texture_coordinates(IntPtr frame, [MarshalAs(UnmanagedType.CustomMarshaler, MarshalTypeRef = typeof(ErrorMarshaler))] out object error);


        [DllImport(dllName, CallingConvention = CallingConvention.Cdecl)]
        internal static extern int rs2_get_frame_points_count(IntPtr frame, [MarshalAs(UnmanagedType.CustomMarshaler, MarshalTypeRef = typeof(ErrorMarshaler))] out object error);


        [DllImport(dllName, CallingConvention = CallingConvention.Cdecl)]
        internal static extern IntPtr rs2_get_frame_stream_profile(IntPtr frame, [MarshalAs(UnmanagedType.CustomMarshaler, MarshalTypeRef = typeof(ErrorMarshaler))] out object error);


        [DllImport(dllName, CallingConvention = CallingConvention.Cdecl)]
        internal static extern int rs2_is_frame_extendable_to(IntPtr frame, Extension extension_type, [MarshalAs(UnmanagedType.CustomMarshaler, MarshalTypeRef = typeof(ErrorMarshaler))] out object error);


        [DllImport(dllName, CallingConvention = CallingConvention.Cdecl)]
        internal static extern IntPtr rs2_allocate_synthetic_video_frame(IntPtr source, IntPtr new_stream, IntPtr original, int new_bpp, int new_width, int new_height, int new_stride, Extension frame_type, [MarshalAs(UnmanagedType.CustomMarshaler, MarshalTypeRef = typeof(ErrorMarshaler))] out object error);


        [DllImport(dllName, CallingConvention = CallingConvention.Cdecl)]
        internal static extern IntPtr rs2_allocate_composite_frame(IntPtr source, [In]IntPtr[] frames, int count, [MarshalAs(UnmanagedType.CustomMarshaler, MarshalTypeRef = typeof(ErrorMarshaler))] out object error);

        [DllImport(dllName, CallingConvention = CallingConvention.Cdecl)]
        internal static extern IntPtr rs2_allocate_composite_frame(IntPtr source, [In]IntPtr frames, int count, [MarshalAs(UnmanagedType.CustomMarshaler, MarshalTypeRef = typeof(ErrorMarshaler))] out object error);


        [DllImport(dllName, CallingConvention = CallingConvention.Cdecl)]
        internal static extern IntPtr rs2_extract_frame(IntPtr composite, int index, [MarshalAs(UnmanagedType.CustomMarshaler, MarshalTypeRef = typeof(ErrorMarshaler))] out object error);


        [DllImport(dllName, CallingConvention = CallingConvention.Cdecl)]
        internal static extern int rs2_embedded_frames_count(IntPtr composite, [MarshalAs(UnmanagedType.CustomMarshaler, MarshalTypeRef = typeof(ErrorMarshaler))] out object error);


        [DllImport(dllName, CallingConvention = CallingConvention.Cdecl)]
        internal static extern void rs2_synthetic_frame_ready(IntPtr source, IntPtr frame, [MarshalAs(UnmanagedType.CustomMarshaler, MarshalTypeRef = typeof(ErrorMarshaler))] out object error);

        [DllImport(dllName, CallingConvention = CallingConvention.Cdecl)]
        internal static extern void rs2_pose_frame_get_pose_data(IntPtr frame, [In, Out] Pose pose, [MarshalAs(UnmanagedType.CustomMarshaler, MarshalTypeRef = typeof(ErrorMarshaler))] out object error);

#endregion
#region rs_sensor
        [DllImport(dllName, CallingConvention = CallingConvention.Cdecl)]
        internal static extern void rs2_delete_sensor_list(IntPtr info_list);


        [DllImport(dllName, CallingConvention = CallingConvention.Cdecl)]
        internal static extern int rs2_get_sensors_count(IntPtr info_list, [MarshalAs(UnmanagedType.CustomMarshaler, MarshalTypeRef = typeof(ErrorMarshaler))] out object error);


        [DllImport(dllName, CallingConvention = CallingConvention.Cdecl)]
        internal static extern void rs2_delete_sensor(IntPtr sensor);


        [DllImport(dllName, CallingConvention = CallingConvention.Cdecl)]
        internal static extern IntPtr rs2_create_sensor(IntPtr list, int index, [MarshalAs(UnmanagedType.CustomMarshaler, MarshalTypeRef = typeof(ErrorMarshaler))] out object error);


        [DllImport(dllName, CallingConvention = CallingConvention.Cdecl)]
        internal static extern IntPtr rs2_create_device_from_sensor(IntPtr sensor, [MarshalAs(UnmanagedType.CustomMarshaler, MarshalTypeRef = typeof(ErrorMarshaler))] out object error);


        [DllImport(dllName, CallingConvention = CallingConvention.Cdecl)]
        internal static extern IntPtr rs2_get_sensor_info(IntPtr sensor, CameraInfo info, [MarshalAs(UnmanagedType.CustomMarshaler, MarshalTypeRef = typeof(ErrorMarshaler))] out object error);


        [DllImport(dllName, CallingConvention = CallingConvention.Cdecl)]
        internal static extern int rs2_supports_sensor_info(IntPtr sensor, CameraInfo info, [MarshalAs(UnmanagedType.CustomMarshaler, MarshalTypeRef = typeof(ErrorMarshaler))] out object error);


        [DllImport(dllName, CallingConvention = CallingConvention.Cdecl)]
        internal static extern int rs2_is_sensor_extendable_to(IntPtr sensor, Extension extension, [MarshalAs(UnmanagedType.CustomMarshaler, MarshalTypeRef = typeof(ErrorMarshaler))] out object error);


        [DllImport(dllName, CallingConvention = CallingConvention.Cdecl)]
        internal static extern float rs2_get_depth_scale(IntPtr sensor, [MarshalAs(UnmanagedType.CustomMarshaler, MarshalTypeRef = typeof(ErrorMarshaler))] out object error);


        [DllImport(dllName, CallingConvention = CallingConvention.Cdecl)]
        internal static extern void rs2_set_region_of_interest(IntPtr sensor, int min_x, int min_y, int max_x, int max_y, [MarshalAs(UnmanagedType.CustomMarshaler, MarshalTypeRef = typeof(ErrorMarshaler))] out object error);


        [DllImport(dllName, CallingConvention = CallingConvention.Cdecl)]
        internal static extern void rs2_get_region_of_interest(IntPtr sensor, out int min_x, out int min_y, out int max_x, out int max_y, [MarshalAs(UnmanagedType.CustomMarshaler, MarshalTypeRef = typeof(ErrorMarshaler))] out object error);


        [DllImport(dllName, CallingConvention = CallingConvention.Cdecl)]
        internal static extern void rs2_open(IntPtr device, IntPtr profile, [MarshalAs(UnmanagedType.CustomMarshaler, MarshalTypeRef = typeof(ErrorMarshaler))] out object error);


        [DllImport(dllName, CallingConvention = CallingConvention.Cdecl)]
        internal static extern void rs2_open_multiple(IntPtr device, [In]IntPtr[] profiles, int count, [MarshalAs(UnmanagedType.CustomMarshaler, MarshalTypeRef = typeof(ErrorMarshaler))] out object error);


        [DllImport(dllName, CallingConvention = CallingConvention.Cdecl)]
        internal static extern void rs2_close(IntPtr sensor, [MarshalAs(UnmanagedType.CustomMarshaler, MarshalTypeRef = typeof(ErrorMarshaler))] out object error);


        [DllImport(dllName, CallingConvention = CallingConvention.Cdecl)]
        internal static extern void rs2_start(IntPtr sensor, [MarshalAs(UnmanagedType.FunctionPtr)] frame_callback on_frame, IntPtr user, [MarshalAs(UnmanagedType.CustomMarshaler, MarshalTypeRef = typeof(ErrorMarshaler))] out object error);


        [DllImport(dllName, CallingConvention = CallingConvention.Cdecl)]
        internal static extern void rs2_start_queue(IntPtr sensor, IntPtr queue, [MarshalAs(UnmanagedType.CustomMarshaler, MarshalTypeRef = typeof(ErrorMarshaler))] out object error);


        [DllImport(dllName, CallingConvention = CallingConvention.Cdecl)]
        internal static extern void rs2_stop(IntPtr sensor, [MarshalAs(UnmanagedType.CustomMarshaler, MarshalTypeRef = typeof(ErrorMarshaler))] out object error);


        [DllImport(dllName, CallingConvention = CallingConvention.Cdecl)]
        internal static extern void rs2_set_notifications_callback(IntPtr sensor, [MarshalAs(UnmanagedType.FunctionPtr)] frame_callback on_notification, IntPtr user, [MarshalAs(UnmanagedType.CustomMarshaler, MarshalTypeRef = typeof(ErrorMarshaler))] out object error);


        [DllImport(dllName, CallingConvention = CallingConvention.Cdecl)]
        internal static extern IntPtr rs2_get_notification_description(IntPtr notification, [MarshalAs(UnmanagedType.CustomMarshaler, MarshalTypeRef = typeof(ErrorMarshaler))] out object error);


        [DllImport(dllName, CallingConvention = CallingConvention.Cdecl)]
        internal static extern double rs2_get_notification_timestamp(IntPtr notification, [MarshalAs(UnmanagedType.CustomMarshaler, MarshalTypeRef = typeof(ErrorMarshaler))] out object error);


        [DllImport(dllName, CallingConvention = CallingConvention.Cdecl)]
        internal static extern LogSeverity rs2_get_notification_severity(IntPtr notification, [MarshalAs(UnmanagedType.CustomMarshaler, MarshalTypeRef = typeof(ErrorMarshaler))] out object error);


        [DllImport(dllName, CallingConvention = CallingConvention.Cdecl)]
        internal static extern NotificationCategory rs2_get_notification_category(IntPtr notification, [MarshalAs(UnmanagedType.CustomMarshaler, MarshalTypeRef = typeof(ErrorMarshaler))] out object error);


        [DllImport(dllName, CallingConvention = CallingConvention.Cdecl)]
        internal static extern IntPtr rs2_get_stream_profiles(IntPtr device, [MarshalAs(UnmanagedType.CustomMarshaler, MarshalTypeRef = typeof(ErrorMarshaler))] out object error);


        [DllImport(dllName, CallingConvention = CallingConvention.Cdecl)]
        internal static extern IntPtr rs2_get_stream_profile(IntPtr list, int index, [MarshalAs(UnmanagedType.CustomMarshaler, MarshalTypeRef = typeof(ErrorMarshaler))] out object error);


        [DllImport(dllName, CallingConvention = CallingConvention.Cdecl)]
        internal static extern void rs2_get_stream_profile_data(IntPtr mode, out Stream stream, out Format format, out int index, out int unique_id, out int framerate, [MarshalAs(UnmanagedType.CustomMarshaler, MarshalTypeRef = typeof(ErrorMarshaler))] out object error);


        [DllImport(dllName, CallingConvention = CallingConvention.Cdecl)]
        internal static extern void rs2_set_stream_profile_data(IntPtr mode, Stream stream, int index, Format format, [MarshalAs(UnmanagedType.CustomMarshaler, MarshalTypeRef = typeof(ErrorMarshaler))] out object error);


        [DllImport(dllName, CallingConvention = CallingConvention.Cdecl)]
        internal static extern IntPtr rs2_clone_stream_profile(IntPtr mode, Stream stream, int index, Format format, [MarshalAs(UnmanagedType.CustomMarshaler, MarshalTypeRef = typeof(ErrorMarshaler))] out object error);


        [DllImport(dllName, CallingConvention = CallingConvention.Cdecl)]
        internal static extern void rs2_delete_stream_profile(IntPtr mode);


        [DllImport(dllName, CallingConvention = CallingConvention.Cdecl)]
        internal static extern int rs2_stream_profile_is(IntPtr mode, Extension type, [MarshalAs(UnmanagedType.CustomMarshaler, MarshalTypeRef = typeof(ErrorMarshaler))] out object error);


        [DllImport(dllName, CallingConvention = CallingConvention.Cdecl)]
        internal static extern void rs2_get_video_stream_resolution(IntPtr from, out int width, out int height, [MarshalAs(UnmanagedType.CustomMarshaler, MarshalTypeRef = typeof(ErrorMarshaler))] out object error);


        [DllImport(dllName, CallingConvention = CallingConvention.Cdecl)]
        internal static extern int rs2_is_stream_profile_default(IntPtr profile, [MarshalAs(UnmanagedType.CustomMarshaler, MarshalTypeRef = typeof(ErrorMarshaler))] out object error);


        [DllImport(dllName, CallingConvention = CallingConvention.Cdecl)]
        internal static extern int rs2_get_stream_profiles_count(IntPtr list, [MarshalAs(UnmanagedType.CustomMarshaler, MarshalTypeRef = typeof(ErrorMarshaler))] out object error);


        [DllImport(dllName, CallingConvention = CallingConvention.Cdecl)]
        internal static extern void rs2_delete_stream_profiles_list(IntPtr list);


        [DllImport(dllName, CallingConvention = CallingConvention.Cdecl)]
<<<<<<< HEAD
        internal static extern void rs2_get_extrinsics(IntPtr from, IntPtr to, out Extrinsics extrin, [MarshalAs(UnmanagedType.CustomMarshaler, MarshalTypeRef = typeof(ErrorMarshaler))] out object error);
=======
        internal static extern void rs2_get_extrinsics(IntPtr from, IntPtr to, out Extrinsics extrin, [MarshalAs(UnmanagedType.CustomMarshaler, MarshalTypeRef = typeof(Helpers.ErrorMarshaler))] out object error);


        [DllImport(dllName, CallingConvention = CallingConvention.Cdecl)]
        internal static extern void rs2_register_extrinsics(IntPtr from, IntPtr to, Extrinsics extrin, [MarshalAs(UnmanagedType.CustomMarshaler, MarshalTypeRef = typeof(Helpers.ErrorMarshaler))] out object error);

>>>>>>> 3cb33cc6

        
        [DllImport(dllName, CallingConvention = CallingConvention.Cdecl)]
        internal static extern void rs2_register_extrinsics(IntPtr from, IntPtr to, Extrinsics extrin, [MarshalAs(UnmanagedType.CustomMarshaler, MarshalTypeRef = typeof(ErrorMarshaler))] out object error);


        [DllImport(dllName, CallingConvention = CallingConvention.Cdecl)]
        internal static extern void rs2_get_video_stream_intrinsics(IntPtr from, out Intrinsics intrinsics, [MarshalAs(UnmanagedType.CustomMarshaler, MarshalTypeRef = typeof(ErrorMarshaler))] out object error);


        [DllImport(dllName, CallingConvention = CallingConvention.Cdecl)]
        internal static extern void rs2_get_motion_intrinsics(IntPtr profile, out MotionDeviceIntrinsics intrinsics, [MarshalAs(UnmanagedType.CustomMarshaler, MarshalTypeRef = typeof(ErrorMarshaler))] out object error);

#endregion
#region rs_device
        [DllImport(dllName, CallingConvention = CallingConvention.Cdecl)]
        internal static extern int rs2_get_device_count(IntPtr info_list, [MarshalAs(UnmanagedType.CustomMarshaler, MarshalTypeRef = typeof(ErrorMarshaler))] out object error);


        [DllImport(dllName, CallingConvention = CallingConvention.Cdecl)]
        internal static extern void rs2_delete_device_list(IntPtr info_list);


        [DllImport(dllName, CallingConvention = CallingConvention.Cdecl)]
        internal static extern int rs2_device_list_contains(IntPtr info_list, IntPtr device, [MarshalAs(UnmanagedType.CustomMarshaler, MarshalTypeRef = typeof(ErrorMarshaler))] out object error);


        [DllImport(dllName, CallingConvention = CallingConvention.Cdecl)]
        internal static extern IntPtr rs2_create_device(IntPtr info_list, int index, [MarshalAs(UnmanagedType.CustomMarshaler, MarshalTypeRef = typeof(ErrorMarshaler))] out object error);


        [DllImport(dllName, CallingConvention = CallingConvention.Cdecl)]
        internal static extern void rs2_delete_device(IntPtr device);


        [DllImport(dllName, CallingConvention = CallingConvention.Cdecl)]
        internal static extern IntPtr rs2_get_device_info(IntPtr device, CameraInfo info, [MarshalAs(UnmanagedType.CustomMarshaler, MarshalTypeRef = typeof(ErrorMarshaler))] out object error);


        [DllImport(dllName, CallingConvention = CallingConvention.Cdecl)]
        internal static extern int rs2_supports_device_info(IntPtr device, CameraInfo info, [MarshalAs(UnmanagedType.CustomMarshaler, MarshalTypeRef = typeof(ErrorMarshaler))] out object error);


        [DllImport(dllName, CallingConvention = CallingConvention.Cdecl)]
        internal static extern void rs2_hardware_reset(IntPtr device, [MarshalAs(UnmanagedType.CustomMarshaler, MarshalTypeRef = typeof(ErrorMarshaler))] out object error);


        [DllImport(dllName, CallingConvention = CallingConvention.Cdecl)]
        internal static extern IntPtr rs2_send_and_receive_raw_data(IntPtr device, IntPtr raw_data_to_send, uint size_of_raw_data_to_send, [MarshalAs(UnmanagedType.CustomMarshaler, MarshalTypeRef = typeof(ErrorMarshaler))] out object error);


        [DllImport(dllName, CallingConvention = CallingConvention.Cdecl)]
        internal static extern int rs2_is_device_extendable_to(IntPtr device, Extension extension, [MarshalAs(UnmanagedType.CustomMarshaler, MarshalTypeRef = typeof(ErrorMarshaler))] out object error);


        [DllImport(dllName, CallingConvention = CallingConvention.Cdecl)]
        internal static extern IntPtr rs2_query_sensors(IntPtr device, [MarshalAs(UnmanagedType.CustomMarshaler, MarshalTypeRef = typeof(ErrorMarshaler))] out object error);


#endregion
#region rs_context
        [DllImport(dllName, CallingConvention = CallingConvention.Cdecl)]
        internal static extern IntPtr rs2_create_context(int api_version, [MarshalAs(UnmanagedType.CustomMarshaler, MarshalTypeRef = typeof(ErrorMarshaler))] out object error);


        [DllImport(dllName, CallingConvention = CallingConvention.Cdecl)]
        internal static extern void rs2_delete_context(IntPtr context);


        [DllImport(dllName, CallingConvention = CallingConvention.Cdecl)]
        internal static extern IntPtr rs2_context_add_device(IntPtr ctx, [MarshalAs(UnmanagedType.LPStr)] string file, [MarshalAs(UnmanagedType.CustomMarshaler, MarshalTypeRef = typeof(ErrorMarshaler))] out object error);


        [DllImport(dllName, CallingConvention = CallingConvention.Cdecl)]
        internal static extern void rs2_context_remove_device(IntPtr ctx, [MarshalAs(UnmanagedType.LPStr)] string file, [MarshalAs(UnmanagedType.CustomMarshaler, MarshalTypeRef = typeof(ErrorMarshaler))] out object error);


        [DllImport(dllName, CallingConvention = CallingConvention.Cdecl)]
        internal static extern IntPtr rs2_query_devices(IntPtr context, [MarshalAs(UnmanagedType.CustomMarshaler, MarshalTypeRef = typeof(ErrorMarshaler))] out object error);

        [DllImport(dllName, CallingConvention = CallingConvention.Cdecl)]
        internal static extern IntPtr rs2_query_devices_ex(IntPtr context, int mask, [MarshalAs(UnmanagedType.CustomMarshaler, MarshalTypeRef = typeof(ErrorMarshaler))] out object error);


        [DllImport(dllName, CallingConvention = CallingConvention.Cdecl)]
        internal static extern IntPtr rs2_create_device_hub(IntPtr context, [MarshalAs(UnmanagedType.CustomMarshaler, MarshalTypeRef = typeof(ErrorMarshaler))] out object error);


        [DllImport(dllName, CallingConvention = CallingConvention.Cdecl)]
        internal static extern void rs2_delete_device_hub(IntPtr hub);


        [DllImport(dllName, CallingConvention = CallingConvention.Cdecl)]
        internal static extern IntPtr rs2_device_hub_wait_for_device(IntPtr ctx, IntPtr hub, [MarshalAs(UnmanagedType.CustomMarshaler, MarshalTypeRef = typeof(ErrorMarshaler))] out object error);


        [DllImport(dllName, CallingConvention = CallingConvention.Cdecl)]
        internal static extern int rs2_device_hub_is_device_connected(IntPtr hub, IntPtr device, [MarshalAs(UnmanagedType.CustomMarshaler, MarshalTypeRef = typeof(ErrorMarshaler))] out object error);

        [DllImport(dllName, CallingConvention = CallingConvention.Cdecl)]
        internal static extern void rs2_set_devices_changed_callback(IntPtr ctx, rs2_devices_changed_callback callback, IntPtr user_data, [MarshalAs(UnmanagedType.CustomMarshaler, MarshalTypeRef = typeof(ErrorMarshaler))] out object error);


#endregion
#region rs
        [DllImport(dllName, CallingConvention = CallingConvention.Cdecl)]
        internal static extern int rs2_get_raw_data_size(IntPtr buffer, [MarshalAs(UnmanagedType.CustomMarshaler, MarshalTypeRef = typeof(ErrorMarshaler))] out object error);


        [DllImport(dllName, CallingConvention = CallingConvention.Cdecl)]
        internal static extern void rs2_delete_raw_data(IntPtr buffer);


        [DllImport(dllName, CallingConvention = CallingConvention.Cdecl)]
        internal static extern IntPtr rs2_get_raw_data(IntPtr buffer, [MarshalAs(UnmanagedType.CustomMarshaler, MarshalTypeRef = typeof(ErrorMarshaler))] out object error);


        [DllImport(dllName, CallingConvention = CallingConvention.Cdecl)]
        internal static extern int rs2_get_api_version([MarshalAs(UnmanagedType.CustomMarshaler, MarshalTypeRef = typeof(ErrorMarshaler))] out object error);


        [DllImport(dllName, CallingConvention = CallingConvention.Cdecl)]
        internal static extern void rs2_log_to_console(LogSeverity min_severity, [MarshalAs(UnmanagedType.CustomMarshaler, MarshalTypeRef = typeof(ErrorMarshaler))] out object error);


        [DllImport(dllName, CallingConvention = CallingConvention.Cdecl)]
        internal static extern void rs2_log_to_file(LogSeverity min_severity, [MarshalAs(UnmanagedType.LPStr)] string file_path, [MarshalAs(UnmanagedType.CustomMarshaler, MarshalTypeRef = typeof(ErrorMarshaler))] out object error);


        [DllImport(dllName, CallingConvention = CallingConvention.Cdecl)]
        internal static extern void rs2_log(LogSeverity severity, [MarshalAs(UnmanagedType.LPStr)] string message, [MarshalAs(UnmanagedType.CustomMarshaler, MarshalTypeRef = typeof(ErrorMarshaler))] out object error);


        [DllImport(dllName, CallingConvention = CallingConvention.Cdecl)]
        internal static extern float rs2_depth_frame_get_distance(IntPtr frame_ref, int x, int y, [MarshalAs(UnmanagedType.CustomMarshaler, MarshalTypeRef = typeof(ErrorMarshaler))] out object error);

        [DllImport(dllName, CallingConvention = CallingConvention.Cdecl)]
        internal static extern float rs2_depth_stereo_frame_get_baseline(IntPtr frame_ref, [MarshalAs(UnmanagedType.CustomMarshaler, MarshalTypeRef = typeof(ErrorMarshaler))] out object error);

        [DllImport(dllName, CallingConvention = CallingConvention.Cdecl)]
        internal static extern double rs2_get_time([MarshalAs(UnmanagedType.CustomMarshaler, MarshalTypeRef = typeof(ErrorMarshaler))] out object error);


#endregion
#region rs_advanced_mode
        [DllImport(dllName, CallingConvention = CallingConvention.Cdecl)]
        internal static extern void rs2_toggle_advanced_mode(IntPtr dev, int enable, [MarshalAs(UnmanagedType.CustomMarshaler, MarshalTypeRef = typeof(ErrorMarshaler))] out object error);


        [DllImport(dllName, CallingConvention = CallingConvention.Cdecl)]
        internal static extern void rs2_is_enabled(IntPtr dev, out int enabled, [MarshalAs(UnmanagedType.CustomMarshaler, MarshalTypeRef = typeof(ErrorMarshaler))] out object error);


        [DllImport(dllName, CallingConvention = CallingConvention.Cdecl)]
        internal static extern void rs2_set_depth_control(IntPtr dev, IntPtr group, [MarshalAs(UnmanagedType.CustomMarshaler, MarshalTypeRef = typeof(ErrorMarshaler))] out object error);


        [DllImport(dllName, CallingConvention = CallingConvention.Cdecl)]
        internal static extern void rs2_get_depth_control(IntPtr dev, IntPtr group, int mode, [MarshalAs(UnmanagedType.CustomMarshaler, MarshalTypeRef = typeof(ErrorMarshaler))] out object error);


        [DllImport(dllName, CallingConvention = CallingConvention.Cdecl)]
        internal static extern void rs2_set_rsm(IntPtr dev, IntPtr group, [MarshalAs(UnmanagedType.CustomMarshaler, MarshalTypeRef = typeof(ErrorMarshaler))] out object error);


        [DllImport(dllName, CallingConvention = CallingConvention.Cdecl)]
        internal static extern void rs2_get_rsm(IntPtr dev, IntPtr group, int mode, [MarshalAs(UnmanagedType.CustomMarshaler, MarshalTypeRef = typeof(ErrorMarshaler))] out object error);


        [DllImport(dllName, CallingConvention = CallingConvention.Cdecl)]
        internal static extern void rs2_set_rau_support_vector_control(IntPtr dev, IntPtr group, [MarshalAs(UnmanagedType.CustomMarshaler, MarshalTypeRef = typeof(ErrorMarshaler))] out object error);


        [DllImport(dllName, CallingConvention = CallingConvention.Cdecl)]
        internal static extern void rs2_get_rau_support_vector_control(IntPtr dev, IntPtr group, int mode, [MarshalAs(UnmanagedType.CustomMarshaler, MarshalTypeRef = typeof(ErrorMarshaler))] out object error);


        [DllImport(dllName, CallingConvention = CallingConvention.Cdecl)]
        internal static extern void rs2_set_color_control(IntPtr dev, IntPtr group, [MarshalAs(UnmanagedType.CustomMarshaler, MarshalTypeRef = typeof(ErrorMarshaler))] out object error);


        [DllImport(dllName, CallingConvention = CallingConvention.Cdecl)]
        internal static extern void rs2_get_color_control(IntPtr dev, IntPtr group, int mode, [MarshalAs(UnmanagedType.CustomMarshaler, MarshalTypeRef = typeof(ErrorMarshaler))] out object error);


        [DllImport(dllName, CallingConvention = CallingConvention.Cdecl)]
        internal static extern void rs2_set_rau_thresholds_control(IntPtr dev, IntPtr group, [MarshalAs(UnmanagedType.CustomMarshaler, MarshalTypeRef = typeof(ErrorMarshaler))] out object error);


        [DllImport(dllName, CallingConvention = CallingConvention.Cdecl)]
        internal static extern void rs2_get_rau_thresholds_control(IntPtr dev, IntPtr group, int mode, [MarshalAs(UnmanagedType.CustomMarshaler, MarshalTypeRef = typeof(ErrorMarshaler))] out object error);


        [DllImport(dllName, CallingConvention = CallingConvention.Cdecl)]
        internal static extern void rs2_set_slo_color_thresholds_control(IntPtr dev, IntPtr group, [MarshalAs(UnmanagedType.CustomMarshaler, MarshalTypeRef = typeof(ErrorMarshaler))] out object error);


        [DllImport(dllName, CallingConvention = CallingConvention.Cdecl)]
        internal static extern void rs2_get_slo_color_thresholds_control(IntPtr dev, IntPtr group, int mode, [MarshalAs(UnmanagedType.CustomMarshaler, MarshalTypeRef = typeof(ErrorMarshaler))] out object error);


        [DllImport(dllName, CallingConvention = CallingConvention.Cdecl)]
        internal static extern void rs2_set_slo_penalty_control(IntPtr dev, IntPtr group, [MarshalAs(UnmanagedType.CustomMarshaler, MarshalTypeRef = typeof(ErrorMarshaler))] out object error);


        [DllImport(dllName, CallingConvention = CallingConvention.Cdecl)]
        internal static extern void rs2_get_slo_penalty_control(IntPtr dev, IntPtr group, int mode, [MarshalAs(UnmanagedType.CustomMarshaler, MarshalTypeRef = typeof(ErrorMarshaler))] out object error);


        [DllImport(dllName, CallingConvention = CallingConvention.Cdecl)]
        internal static extern void rs2_set_hdad(IntPtr dev, IntPtr group, [MarshalAs(UnmanagedType.CustomMarshaler, MarshalTypeRef = typeof(ErrorMarshaler))] out object error);


        [DllImport(dllName, CallingConvention = CallingConvention.Cdecl)]
        internal static extern void rs2_get_hdad(IntPtr dev, IntPtr group, int mode, [MarshalAs(UnmanagedType.CustomMarshaler, MarshalTypeRef = typeof(ErrorMarshaler))] out object error);


        [DllImport(dllName, CallingConvention = CallingConvention.Cdecl)]
        internal static extern void rs2_set_color_correction(IntPtr dev, IntPtr group, [MarshalAs(UnmanagedType.CustomMarshaler, MarshalTypeRef = typeof(ErrorMarshaler))] out object error);


        [DllImport(dllName, CallingConvention = CallingConvention.Cdecl)]
        internal static extern void rs2_get_color_correction(IntPtr dev, IntPtr group, int mode, [MarshalAs(UnmanagedType.CustomMarshaler, MarshalTypeRef = typeof(ErrorMarshaler))] out object error);


        [DllImport(dllName, CallingConvention = CallingConvention.Cdecl)]
        internal static extern void rs2_set_depth_table(IntPtr dev, IntPtr group, [MarshalAs(UnmanagedType.CustomMarshaler, MarshalTypeRef = typeof(ErrorMarshaler))] out object error);


        [DllImport(dllName, CallingConvention = CallingConvention.Cdecl)]
        internal static extern void rs2_get_depth_table(IntPtr dev, IntPtr group, int mode, [MarshalAs(UnmanagedType.CustomMarshaler, MarshalTypeRef = typeof(ErrorMarshaler))] out object error);


        [DllImport(dllName, CallingConvention = CallingConvention.Cdecl)]
        internal static extern void rs2_set_ae_control(IntPtr dev, IntPtr group, [MarshalAs(UnmanagedType.CustomMarshaler, MarshalTypeRef = typeof(ErrorMarshaler))] out object error);


        [DllImport(dllName, CallingConvention = CallingConvention.Cdecl)]
        internal static extern void rs2_get_ae_control(IntPtr dev, IntPtr group, int mode, [MarshalAs(UnmanagedType.CustomMarshaler, MarshalTypeRef = typeof(ErrorMarshaler))] out object error);


        [DllImport(dllName, CallingConvention = CallingConvention.Cdecl)]
        internal static extern void rs2_set_census(IntPtr dev, IntPtr group, [MarshalAs(UnmanagedType.CustomMarshaler, MarshalTypeRef = typeof(ErrorMarshaler))] out object error);


        [DllImport(dllName, CallingConvention = CallingConvention.Cdecl)]
        internal static extern void rs2_get_census(IntPtr dev, IntPtr group, int mode, [MarshalAs(UnmanagedType.CustomMarshaler, MarshalTypeRef = typeof(ErrorMarshaler))] out object error);


        [DllImport(dllName, CallingConvention = CallingConvention.Cdecl)]
        internal static extern void rs2_load_json(IntPtr dev, [MarshalAs(UnmanagedType.LPStr)] string json_content, uint content_size, [MarshalAs(UnmanagedType.CustomMarshaler, MarshalTypeRef = typeof(ErrorMarshaler))] out object error);


        [DllImport(dllName, CallingConvention = CallingConvention.Cdecl)]
        internal static extern IntPtr rs2_serialize_json(IntPtr dev, [MarshalAs(UnmanagedType.CustomMarshaler, MarshalTypeRef = typeof(ErrorMarshaler))] out object error);


#endregion
#region rs_internal
        [DllImport(dllName, CallingConvention = CallingConvention.Cdecl)]
        internal static extern IntPtr rs2_create_recording_context(int api_version, [MarshalAs(UnmanagedType.LPStr)] string filename, [MarshalAs(UnmanagedType.LPStr)] string section, RecordingMode mode, [MarshalAs(UnmanagedType.CustomMarshaler, MarshalTypeRef = typeof(ErrorMarshaler))] out object error);


        [DllImport(dllName, CallingConvention = CallingConvention.Cdecl)]
        internal static extern IntPtr rs2_create_mock_context(int api_version, [MarshalAs(UnmanagedType.LPStr)] string filename, [MarshalAs(UnmanagedType.LPStr)] string section, [MarshalAs(UnmanagedType.LPStr)] string min_api_version, [MarshalAs(UnmanagedType.CustomMarshaler, MarshalTypeRef = typeof(ErrorMarshaler))] out object error);

        [DllImport(dllName, CallingConvention = CallingConvention.Cdecl)]
        internal static extern IntPtr rs2_create_software_device([MarshalAs(UnmanagedType.CustomMarshaler, MarshalTypeRef = typeof(ErrorMarshaler))] out object error);

        [DllImport(dllName, CallingConvention = CallingConvention.Cdecl)]
        internal static extern IntPtr rs2_software_device_add_sensor(IntPtr dev, [MarshalAs(UnmanagedType.LPStr)] string sensor_name, [MarshalAs(UnmanagedType.CustomMarshaler, MarshalTypeRef = typeof(ErrorMarshaler))] out object error);

        [DllImport(dllName, CallingConvention = CallingConvention.Cdecl)]
        internal static extern void rs2_software_sensor_on_video_frame(IntPtr sensor, SoftwareVideoFrame frame, [MarshalAs(UnmanagedType.CustomMarshaler, MarshalTypeRef = typeof(ErrorMarshaler))] out object error);

        [DllImport(dllName, CallingConvention = CallingConvention.Cdecl)]
        internal static extern void rs2_software_sensor_on_motion_frame(IntPtr sensor, SoftwareMotionFrame frame, [MarshalAs(UnmanagedType.CustomMarshaler, MarshalTypeRef = typeof(ErrorMarshaler))] out object error);

        [DllImport(dllName, CallingConvention = CallingConvention.Cdecl)]
        internal static extern void rs2_software_sensor_on_pose_frame(IntPtr sensor, SoftwarePoseFrame frame, [MarshalAs(UnmanagedType.CustomMarshaler, MarshalTypeRef = typeof(ErrorMarshaler))] out object error);

        [DllImport(dllName, CallingConvention = CallingConvention.Cdecl)]
        internal static extern void rs2_software_sensor_set_metadata(IntPtr sensor, long value, FrameMetadataValue type, [MarshalAs(UnmanagedType.CustomMarshaler, MarshalTypeRef = typeof(ErrorMarshaler))] out object error);

        [DllImport(dllName, CallingConvention = CallingConvention.Cdecl)]
        internal static extern void rs2_software_device_create_matcher(IntPtr dev, Matchers matcher, [MarshalAs(UnmanagedType.CustomMarshaler, MarshalTypeRef = typeof(ErrorMarshaler))] out object error);

        [DllImport(dllName, CallingConvention = CallingConvention.Cdecl)]
        internal static extern IntPtr rs2_software_sensor_add_video_stream(IntPtr sensor, SoftwareVideoStream video_stream, [MarshalAs(UnmanagedType.CustomMarshaler, MarshalTypeRef = typeof(ErrorMarshaler))] out object error);

        [DllImport(dllName, CallingConvention = CallingConvention.Cdecl)]
        internal static extern IntPtr rs2_software_sensor_add_motion_stream(IntPtr sensor, SoftwareMotionStream motion_stream, [MarshalAs(UnmanagedType.CustomMarshaler, MarshalTypeRef = typeof(ErrorMarshaler))] out object error);

        [DllImport(dllName, CallingConvention = CallingConvention.Cdecl)]
        internal static extern IntPtr rs2_software_sensor_add_pose_stream(IntPtr sensor, SoftwarePoseStream pose_stream, [MarshalAs(UnmanagedType.CustomMarshaler, MarshalTypeRef = typeof(ErrorMarshaler))] out object error);

        [DllImport(dllName, CallingConvention = CallingConvention.Cdecl)]
        internal static extern void rs2_software_sensor_add_read_only_option(IntPtr sensor, Option option, float val, [MarshalAs(UnmanagedType.CustomMarshaler, MarshalTypeRef = typeof(ErrorMarshaler))] out object error);

        [DllImport(dllName, CallingConvention = CallingConvention.Cdecl)]
        internal static extern void rs2_software_sensor_update_read_only_option(IntPtr sensor, Option option, float val, [MarshalAs(UnmanagedType.CustomMarshaler, MarshalTypeRef = typeof(ErrorMarshaler))] out object error);

#endregion
#region rs_pipeline
        [DllImport(dllName, CallingConvention = CallingConvention.Cdecl)]
        internal static extern IntPtr rs2_create_pipeline(IntPtr ctx, [MarshalAs(UnmanagedType.CustomMarshaler, MarshalTypeRef = typeof(ErrorMarshaler))] out object error);


        [DllImport(dllName, CallingConvention = CallingConvention.Cdecl)]
        internal static extern void rs2_pipeline_stop(IntPtr pipe, [MarshalAs(UnmanagedType.CustomMarshaler, MarshalTypeRef = typeof(ErrorMarshaler))] out object error);


        [DllImport(dllName, CallingConvention = CallingConvention.Cdecl)]
        internal static extern IntPtr rs2_pipeline_wait_for_frames(IntPtr pipe, uint timeout_ms, [MarshalAs(UnmanagedType.CustomMarshaler, MarshalTypeRef = typeof(ErrorMarshaler))] out object error);


        [DllImport(dllName, CallingConvention = CallingConvention.Cdecl)]
        internal static extern int rs2_pipeline_poll_for_frames(IntPtr pipe,
            //[Out, MarshalAs(UnmanagedType.CustomMarshaler, MarshalTypeRef = typeof(FrameSetMarshaler))] out FrameSet output_frame,
            out IntPtr output_frame,
            [MarshalAs(UnmanagedType.CustomMarshaler, MarshalTypeRef = typeof(ErrorMarshaler))] out object error);


        [DllImport(dllName, CallingConvention = CallingConvention.Cdecl)]
        internal static extern void rs2_delete_pipeline(IntPtr pipe);


        [DllImport(dllName, CallingConvention = CallingConvention.Cdecl)]
        internal static extern IntPtr rs2_pipeline_start(IntPtr pipe, [MarshalAs(UnmanagedType.CustomMarshaler, MarshalTypeRef = typeof(ErrorMarshaler))] out object error);


        [DllImport(dllName, CallingConvention = CallingConvention.Cdecl)]
        internal static extern IntPtr rs2_pipeline_start_with_config(IntPtr pipe, IntPtr config, [MarshalAs(UnmanagedType.CustomMarshaler, MarshalTypeRef = typeof(ErrorMarshaler))] out object error);

        [DllImport(dllName, CallingConvention = CallingConvention.Cdecl)]
        internal static extern IntPtr rs2_pipeline_start_with_callback(IntPtr pipe,
            [MarshalAs(UnmanagedType.FunctionPtr)] frame_callback on_frame,
            IntPtr user, [MarshalAs(UnmanagedType.CustomMarshaler,
            MarshalTypeRef = typeof(ErrorMarshaler))] out object error);


        [DllImport(dllName, CallingConvention = CallingConvention.Cdecl)]
        internal static extern IntPtr rs2_pipeline_start_with_config_and_callback(IntPtr pipe, IntPtr config,
            [MarshalAs(UnmanagedType.FunctionPtr)] frame_callback on_frame,
            IntPtr user, [MarshalAs(UnmanagedType.CustomMarshaler,
            MarshalTypeRef = typeof(ErrorMarshaler))] out object error);


        [DllImport(dllName, CallingConvention = CallingConvention.Cdecl)]
        internal static extern IntPtr rs2_pipeline_get_active_profile(IntPtr pipe, [MarshalAs(UnmanagedType.CustomMarshaler, MarshalTypeRef = typeof(ErrorMarshaler))] out object error);


        [DllImport(dllName, CallingConvention = CallingConvention.Cdecl)]
        internal static extern IntPtr rs2_pipeline_profile_get_device(IntPtr profile, [MarshalAs(UnmanagedType.CustomMarshaler, MarshalTypeRef = typeof(ErrorMarshaler))] out object error);


        [DllImport(dllName, CallingConvention = CallingConvention.Cdecl)]
        internal static extern IntPtr rs2_pipeline_profile_get_streams(IntPtr profile, [MarshalAs(UnmanagedType.CustomMarshaler, MarshalTypeRef = typeof(ErrorMarshaler))] out object error);


        [DllImport(dllName, CallingConvention = CallingConvention.Cdecl)]
        internal static extern void rs2_delete_pipeline_profile(IntPtr profile);


        [DllImport(dllName, CallingConvention = CallingConvention.Cdecl)]
        internal static extern IntPtr rs2_create_config([MarshalAs(UnmanagedType.CustomMarshaler, MarshalTypeRef = typeof(ErrorMarshaler))] out object error);


        [DllImport(dllName, CallingConvention = CallingConvention.Cdecl)]
        internal static extern void rs2_delete_config(IntPtr config);


        [DllImport(dllName, CallingConvention = CallingConvention.Cdecl)]
        internal static extern void rs2_config_enable_stream(IntPtr config, Stream stream, int index, int width, int height, Format format, int framerate, [MarshalAs(UnmanagedType.CustomMarshaler, MarshalTypeRef = typeof(ErrorMarshaler))] out object error);


        [DllImport(dllName, CallingConvention = CallingConvention.Cdecl)]
        internal static extern void rs2_config_enable_all_stream(IntPtr config, [MarshalAs(UnmanagedType.CustomMarshaler, MarshalTypeRef = typeof(ErrorMarshaler))] out object error);


        [DllImport(dllName, CallingConvention = CallingConvention.Cdecl)]
        internal static extern void rs2_config_enable_device(IntPtr config, [MarshalAs(UnmanagedType.LPStr)] string serial, [MarshalAs(UnmanagedType.CustomMarshaler, MarshalTypeRef = typeof(ErrorMarshaler))] out object error);


        [DllImport(dllName, CallingConvention = CallingConvention.Cdecl)]
        internal static extern void rs2_config_enable_device_from_file(IntPtr config, [MarshalAs(UnmanagedType.LPStr)] string file, [MarshalAs(UnmanagedType.CustomMarshaler, MarshalTypeRef = typeof(ErrorMarshaler))] out object error);


        [DllImport(dllName, CallingConvention = CallingConvention.Cdecl)]
        internal static extern void rs2_config_enable_record_to_file(IntPtr config, [MarshalAs(UnmanagedType.LPStr)] string file, [MarshalAs(UnmanagedType.CustomMarshaler, MarshalTypeRef = typeof(ErrorMarshaler))] out object error);


        [DllImport(dllName, CallingConvention = CallingConvention.Cdecl)]
        internal static extern void rs2_config_disable_stream(IntPtr config, int stream, [MarshalAs(UnmanagedType.CustomMarshaler, MarshalTypeRef = typeof(ErrorMarshaler))] out object error);


        [DllImport(dllName, CallingConvention = CallingConvention.Cdecl)]
        internal static extern void rs2_config_disable_indexed_stream(IntPtr config, Stream stream, int index, [MarshalAs(UnmanagedType.CustomMarshaler, MarshalTypeRef = typeof(ErrorMarshaler))] out object error);


        [DllImport(dllName, CallingConvention = CallingConvention.Cdecl)]
        internal static extern void rs2_config_disable_all_streams(IntPtr config, [MarshalAs(UnmanagedType.CustomMarshaler, MarshalTypeRef = typeof(ErrorMarshaler))] out object error);


        [DllImport(dllName, CallingConvention = CallingConvention.Cdecl)]
        internal static extern IntPtr rs2_config_resolve(IntPtr config, IntPtr pipe, [MarshalAs(UnmanagedType.CustomMarshaler, MarshalTypeRef = typeof(ErrorMarshaler))] out object error);


        [DllImport(dllName, CallingConvention = CallingConvention.Cdecl)]
        internal static extern int rs2_config_can_resolve(IntPtr config, IntPtr pipe, [MarshalAs(UnmanagedType.CustomMarshaler, MarshalTypeRef = typeof(ErrorMarshaler))] out object error);


#endregion

#region Error Handling
        [DllImport(dllName, CallingConvention = CallingConvention.Cdecl)]
        internal static extern IntPtr rs2_get_failed_function(IntPtr error);

        [DllImport(dllName, CallingConvention = CallingConvention.Cdecl)]
        internal static extern IntPtr rs2_get_failed_args(IntPtr error);

        [DllImport(dllName, CallingConvention = CallingConvention.Cdecl)]
        internal static extern IntPtr rs2_get_error_message(IntPtr error);

        [DllImport(dllName, CallingConvention = CallingConvention.Cdecl)]
        internal static extern ExceptionType rs2_get_librealsense_exception_type(IntPtr error);

        [DllImport(dllName, CallingConvention = CallingConvention.Cdecl)]
        internal static extern IntPtr rs2_free_error(IntPtr error);
#endregion

    }
}<|MERGE_RESOLUTION|>--- conflicted
+++ resolved
@@ -1,151 +1,114 @@
 ﻿using System;
-using System.Reflection.Emit;
 using System.Runtime.InteropServices;
 using System.Security;
 
 namespace Intel.RealSense
 {
-    [System.Security.SuppressUnmanagedCodeSecurity]
+    //[System.Security.SuppressUnmanagedCodeSecurity]
     internal static class NativeMethods
     {
         const string dllName = "realsense2";
 
-
-        [UnmanagedFunctionPointer(CallingConvention.Cdecl)]
-        public delegate IntPtr MemCpyDelegate(IntPtr dest, IntPtr src, int count);
-        
-        internal readonly static MemCpyDelegate memcpy = MemCpy.GetMethod();
-
-        [System.Security.SuppressUnmanagedCodeSecurity]
-        internal static class MemCpy
-        {
-            internal static MemCpyDelegate GetMethod()
-            {
-                switch (System.Environment.OSVersion.Platform)
-                {
-                    case PlatformID.Win32NT:
-                        return win_memcpy;
-                    case PlatformID.Unix:
-                    case PlatformID.MacOSX:
-                        return unix_memcpy;
-                    default:
-                        // Cpblk is portable, but also x10 slower than memcpy
-                        var method = new DynamicMethod("CpBlk", typeof(IntPtr), new[] { typeof(IntPtr), typeof(IntPtr), typeof(int) }, typeof(MemCpy));
-                        var code = method.GetILGenerator();
-                        code.Emit(OpCodes.Ldarg_0);
-                        code.Emit(OpCodes.Ldarg_1);
-                        code.Emit(OpCodes.Ldarg_2);
-                        code.Emit(OpCodes.Cpblk);
-                        code.Emit(OpCodes.Ldarg_0);
-                        code.Emit(OpCodes.Ret);
-                        return (MemCpyDelegate)method.CreateDelegate(typeof(MemCpyDelegate));
-                }
-            }
-        }
-
-        [DllImport("libc", EntryPoint = "memcpy", CallingConvention = CallingConvention.Cdecl, SetLastError = false)]
-        internal static extern IntPtr unix_memcpy(IntPtr dest, IntPtr src, int count);
-
         [DllImport("msvcrt.dll", EntryPoint = "memcpy", CallingConvention = CallingConvention.Cdecl, SetLastError = false)]
-        internal static extern IntPtr win_memcpy(IntPtr dest, IntPtr src, int count);
-
-#region rs_record_playback
-        [DllImport(dllName, CallingConvention = CallingConvention.Cdecl)]
-        internal static extern IntPtr rs2_create_record_device(IntPtr device, [MarshalAs(UnmanagedType.LPStr)] string file, [MarshalAs(UnmanagedType.CustomMarshaler, MarshalTypeRef = typeof(ErrorMarshaler))] out object error);
-
-
-        [DllImport(dllName, CallingConvention = CallingConvention.Cdecl)]
-        internal static extern void rs2_record_device_pause(IntPtr device, [MarshalAs(UnmanagedType.CustomMarshaler, MarshalTypeRef = typeof(ErrorMarshaler))] out object error);
-
-
-        [DllImport(dllName, CallingConvention = CallingConvention.Cdecl)]
-        internal static extern void rs2_record_device_resume(IntPtr device, [MarshalAs(UnmanagedType.CustomMarshaler, MarshalTypeRef = typeof(ErrorMarshaler))] out object error);
-
-
-        [DllImport(dllName, CallingConvention = CallingConvention.Cdecl)]
-        internal static extern IntPtr rs2_record_device_filename(IntPtr device, [MarshalAs(UnmanagedType.CustomMarshaler, MarshalTypeRef = typeof(ErrorMarshaler))] out object error);
-
-
-        [DllImport(dllName, CallingConvention = CallingConvention.Cdecl)]
-        internal static extern IntPtr rs2_create_playback_device([MarshalAs(UnmanagedType.LPStr)] string file, [MarshalAs(UnmanagedType.CustomMarshaler, MarshalTypeRef = typeof(ErrorMarshaler))] out object error);
-
-
-        [DllImport(dllName, CallingConvention = CallingConvention.Cdecl)]
-        internal static extern IntPtr rs2_playback_device_get_file_path(IntPtr device, [MarshalAs(UnmanagedType.CustomMarshaler, MarshalTypeRef = typeof(ErrorMarshaler))] out object error);
-
-
-        [DllImport(dllName, CallingConvention = CallingConvention.Cdecl)]
-        internal static extern ulong rs2_playback_get_duration(IntPtr device, [MarshalAs(UnmanagedType.CustomMarshaler, MarshalTypeRef = typeof(ErrorMarshaler))] out object error);
-
-
-        [DllImport(dllName, CallingConvention = CallingConvention.Cdecl)]
-        internal static extern void rs2_playback_seek(IntPtr device, long time, [MarshalAs(UnmanagedType.CustomMarshaler, MarshalTypeRef = typeof(ErrorMarshaler))] out object error);
-
-
-        [DllImport(dllName, CallingConvention = CallingConvention.Cdecl)]
-        internal static extern ulong rs2_playback_get_position(IntPtr device, [MarshalAs(UnmanagedType.CustomMarshaler, MarshalTypeRef = typeof(ErrorMarshaler))] out object error);
-
-
-        [DllImport(dllName, CallingConvention = CallingConvention.Cdecl)]
-        internal static extern void rs2_playback_device_resume(IntPtr device, [MarshalAs(UnmanagedType.CustomMarshaler, MarshalTypeRef = typeof(ErrorMarshaler))] out object error);
-
-
-        [DllImport(dllName, CallingConvention = CallingConvention.Cdecl)]
-        internal static extern void rs2_playback_device_pause(IntPtr device, [MarshalAs(UnmanagedType.CustomMarshaler, MarshalTypeRef = typeof(ErrorMarshaler))] out object error);
-
-
-        [DllImport(dllName, CallingConvention = CallingConvention.Cdecl)]
-        internal static extern void rs2_playback_device_set_real_time(IntPtr device, int real_time, [MarshalAs(UnmanagedType.CustomMarshaler, MarshalTypeRef = typeof(ErrorMarshaler))] out object error);
-
-
-        [DllImport(dllName, CallingConvention = CallingConvention.Cdecl)]
-        internal static extern int rs2_playback_device_is_real_time(IntPtr device, [MarshalAs(UnmanagedType.CustomMarshaler, MarshalTypeRef = typeof(ErrorMarshaler))] out object error);
-
-
-        [DllImport(dllName, CallingConvention = CallingConvention.Cdecl)]
-        internal static extern void rs2_playback_device_set_status_changed_callback(IntPtr device, IntPtr callback, [MarshalAs(UnmanagedType.CustomMarshaler, MarshalTypeRef = typeof(ErrorMarshaler))] out object error);
-
-
-        [DllImport(dllName, CallingConvention = CallingConvention.Cdecl)]
-        internal static extern PlaybackStatus rs2_playback_device_get_current_status(IntPtr device, [MarshalAs(UnmanagedType.CustomMarshaler, MarshalTypeRef = typeof(ErrorMarshaler))] out object error);
-
-
-        [DllImport(dllName, CallingConvention = CallingConvention.Cdecl)]
-        internal static extern void rs2_playback_device_set_playback_speed(IntPtr device, float speed, [MarshalAs(UnmanagedType.CustomMarshaler, MarshalTypeRef = typeof(ErrorMarshaler))] out object error);
-
-
-        [DllImport(dllName, CallingConvention = CallingConvention.Cdecl)]
-        internal static extern void rs2_playback_device_stop(IntPtr device, [MarshalAs(UnmanagedType.CustomMarshaler, MarshalTypeRef = typeof(ErrorMarshaler))] out object error);
-
-
-#endregion
-#region rs_processing
-        [DllImport(dllName, CallingConvention = CallingConvention.Cdecl)]
-        internal static extern IntPtr rs2_create_colorizer([MarshalAs(UnmanagedType.CustomMarshaler, MarshalTypeRef = typeof(ErrorMarshaler))] out object error);
-
-
-        [DllImport(dllName, CallingConvention = CallingConvention.Cdecl)]
-        internal static extern IntPtr rs2_create_sync_processing_block([MarshalAs(UnmanagedType.CustomMarshaler, MarshalTypeRef = typeof(ErrorMarshaler))] out object error);
-
-
-        [DllImport(dllName, CallingConvention = CallingConvention.Cdecl)]
-        internal static extern IntPtr rs2_create_pointcloud([MarshalAs(UnmanagedType.CustomMarshaler, MarshalTypeRef = typeof(ErrorMarshaler))] out object error);
-
-
-        [DllImport(dllName, CallingConvention = CallingConvention.Cdecl)]
-        internal static extern IntPtr rs2_create_processing_block_fptr([MarshalAs(UnmanagedType.FunctionPtr)] frame_processor_callback on_frame, IntPtr user, [MarshalAs(UnmanagedType.CustomMarshaler, MarshalTypeRef = typeof(ErrorMarshaler))] out object error);
-
-
-        [DllImport(dllName, CallingConvention = CallingConvention.Cdecl)]
-        internal static extern void rs2_start_processing_fptr(IntPtr block, [MarshalAs(UnmanagedType.FunctionPtr)] frame_callback on_frame, IntPtr user, [MarshalAs(UnmanagedType.CustomMarshaler, MarshalTypeRef = typeof(ErrorMarshaler))] out object error);
-
-
-        [DllImport(dllName, CallingConvention = CallingConvention.Cdecl)]
-        internal static extern void rs2_start_processing_queue(IntPtr block, IntPtr queue, [MarshalAs(UnmanagedType.CustomMarshaler, MarshalTypeRef = typeof(ErrorMarshaler))] out object error);
-
-
-        [DllImport(dllName, CallingConvention = CallingConvention.Cdecl)]
-        internal static extern void rs2_process_frame(IntPtr block, IntPtr frame, [MarshalAs(UnmanagedType.CustomMarshaler, MarshalTypeRef = typeof(ErrorMarshaler))] out object error);
+        internal static extern IntPtr memcpy(IntPtr dest, IntPtr src, int count);
+
+        #region rs_record_playback
+        [DllImport(dllName, CallingConvention = CallingConvention.Cdecl)]
+        internal static extern IntPtr rs2_create_record_device(IntPtr device, [MarshalAs(UnmanagedType.LPStr)] string file, [MarshalAs(UnmanagedType.CustomMarshaler, MarshalTypeRef = typeof(Helpers.ErrorMarshaler))] out object error);
+
+
+        [DllImport(dllName, CallingConvention = CallingConvention.Cdecl)]
+        internal static extern void rs2_record_device_pause(IntPtr device, [MarshalAs(UnmanagedType.CustomMarshaler, MarshalTypeRef = typeof(Helpers.ErrorMarshaler))] out object error);
+
+
+        [DllImport(dllName, CallingConvention = CallingConvention.Cdecl)]
+        internal static extern void rs2_record_device_resume(IntPtr device, [MarshalAs(UnmanagedType.CustomMarshaler, MarshalTypeRef = typeof(Helpers.ErrorMarshaler))] out object error);
+
+
+        [DllImport(dllName, CallingConvention = CallingConvention.Cdecl)]
+        internal static extern IntPtr rs2_record_device_filename(IntPtr device, [MarshalAs(UnmanagedType.CustomMarshaler, MarshalTypeRef = typeof(Helpers.ErrorMarshaler))] out object error);
+
+
+        [DllImport(dllName, CallingConvention = CallingConvention.Cdecl)]
+        internal static extern IntPtr rs2_create_playback_device([MarshalAs(UnmanagedType.LPStr)] string file, [MarshalAs(UnmanagedType.CustomMarshaler, MarshalTypeRef = typeof(Helpers.ErrorMarshaler))] out object error);
+
+
+        [DllImport(dllName, CallingConvention = CallingConvention.Cdecl)]
+        internal static extern IntPtr rs2_playback_device_get_file_path(IntPtr device, [MarshalAs(UnmanagedType.CustomMarshaler, MarshalTypeRef = typeof(Helpers.ErrorMarshaler))] out object error);
+
+
+        [DllImport(dllName, CallingConvention = CallingConvention.Cdecl)]
+        internal static extern ulong rs2_playback_get_duration(IntPtr device, [MarshalAs(UnmanagedType.CustomMarshaler, MarshalTypeRef = typeof(Helpers.ErrorMarshaler))] out object error);
+
+
+        [DllImport(dllName, CallingConvention = CallingConvention.Cdecl)]
+        internal static extern void rs2_playback_seek(IntPtr device, long time, [MarshalAs(UnmanagedType.CustomMarshaler, MarshalTypeRef = typeof(Helpers.ErrorMarshaler))] out object error);
+
+
+        [DllImport(dllName, CallingConvention = CallingConvention.Cdecl)]
+        internal static extern ulong rs2_playback_get_position(IntPtr device, [MarshalAs(UnmanagedType.CustomMarshaler, MarshalTypeRef = typeof(Helpers.ErrorMarshaler))] out object error);
+
+
+        [DllImport(dllName, CallingConvention = CallingConvention.Cdecl)]
+        internal static extern void rs2_playback_device_resume(IntPtr device, [MarshalAs(UnmanagedType.CustomMarshaler, MarshalTypeRef = typeof(Helpers.ErrorMarshaler))] out object error);
+
+
+        [DllImport(dllName, CallingConvention = CallingConvention.Cdecl)]
+        internal static extern void rs2_playback_device_pause(IntPtr device, [MarshalAs(UnmanagedType.CustomMarshaler, MarshalTypeRef = typeof(Helpers.ErrorMarshaler))] out object error);
+
+
+        [DllImport(dllName, CallingConvention = CallingConvention.Cdecl)]
+        internal static extern void rs2_playback_device_set_real_time(IntPtr device, int real_time, [MarshalAs(UnmanagedType.CustomMarshaler, MarshalTypeRef = typeof(Helpers.ErrorMarshaler))] out object error);
+
+
+        [DllImport(dllName, CallingConvention = CallingConvention.Cdecl)]
+        internal static extern int rs2_playback_device_is_real_time(IntPtr device, [MarshalAs(UnmanagedType.CustomMarshaler, MarshalTypeRef = typeof(Helpers.ErrorMarshaler))] out object error);
+
+
+        [DllImport(dllName, CallingConvention = CallingConvention.Cdecl)]
+        internal static extern void rs2_playback_device_set_status_changed_callback(IntPtr device, IntPtr callback, [MarshalAs(UnmanagedType.CustomMarshaler, MarshalTypeRef = typeof(Helpers.ErrorMarshaler))] out object error);
+
+
+        [DllImport(dllName, CallingConvention = CallingConvention.Cdecl)]
+        internal static extern PlaybackStatus rs2_playback_device_get_current_status(IntPtr device, [MarshalAs(UnmanagedType.CustomMarshaler, MarshalTypeRef = typeof(Helpers.ErrorMarshaler))] out object error);
+
+
+        [DllImport(dllName, CallingConvention = CallingConvention.Cdecl)]
+        internal static extern void rs2_playback_device_set_playback_speed(IntPtr device, float speed, [MarshalAs(UnmanagedType.CustomMarshaler, MarshalTypeRef = typeof(Helpers.ErrorMarshaler))] out object error);
+
+
+        [DllImport(dllName, CallingConvention = CallingConvention.Cdecl)]
+        internal static extern void rs2_playback_device_stop(IntPtr device, [MarshalAs(UnmanagedType.CustomMarshaler, MarshalTypeRef = typeof(Helpers.ErrorMarshaler))] out object error);
+
+
+        #endregion
+        #region rs_processing
+        [DllImport(dllName, CallingConvention = CallingConvention.Cdecl)]
+        internal static extern IntPtr rs2_create_colorizer([MarshalAs(UnmanagedType.CustomMarshaler, MarshalTypeRef = typeof(Helpers.ErrorMarshaler))] out object error);
+
+
+        [DllImport(dllName, CallingConvention = CallingConvention.Cdecl)]
+        internal static extern IntPtr rs2_create_sync_processing_block([MarshalAs(UnmanagedType.CustomMarshaler, MarshalTypeRef = typeof(Helpers.ErrorMarshaler))] out object error);
+
+
+        [DllImport(dllName, CallingConvention = CallingConvention.Cdecl)]
+        internal static extern IntPtr rs2_create_pointcloud([MarshalAs(UnmanagedType.CustomMarshaler, MarshalTypeRef = typeof(Helpers.ErrorMarshaler))] out object error);
+
+
+        [DllImport(dllName, CallingConvention = CallingConvention.Cdecl)]
+        internal static extern IntPtr rs2_create_processing_block_fptr([MarshalAs(UnmanagedType.FunctionPtr)] frame_processor_callback on_frame, IntPtr user, [MarshalAs(UnmanagedType.CustomMarshaler, MarshalTypeRef = typeof(Helpers.ErrorMarshaler))] out object error);
+
+
+        [DllImport(dllName, CallingConvention = CallingConvention.Cdecl)]
+        internal static extern void rs2_start_processing_fptr(IntPtr block, [MarshalAs(UnmanagedType.FunctionPtr)] frame_callback on_frame, IntPtr user, [MarshalAs(UnmanagedType.CustomMarshaler, MarshalTypeRef = typeof(Helpers.ErrorMarshaler))] out object error);
+
+
+        [DllImport(dllName, CallingConvention = CallingConvention.Cdecl)]
+        internal static extern void rs2_start_processing_queue(IntPtr block, IntPtr queue, [MarshalAs(UnmanagedType.CustomMarshaler, MarshalTypeRef = typeof(Helpers.ErrorMarshaler))] out object error);
+
+
+        [DllImport(dllName, CallingConvention = CallingConvention.Cdecl)]
+        internal static extern void rs2_process_frame(IntPtr block, IntPtr frame, [MarshalAs(UnmanagedType.CustomMarshaler, MarshalTypeRef = typeof(Helpers.ErrorMarshaler))] out object error);
 
 
         [DllImport(dllName, CallingConvention = CallingConvention.Cdecl)]
@@ -153,7 +116,7 @@
 
 
         [DllImport(dllName, CallingConvention = CallingConvention.Cdecl)]
-        internal static extern IntPtr rs2_create_frame_queue(int capacity, [MarshalAs(UnmanagedType.CustomMarshaler, MarshalTypeRef = typeof(ErrorMarshaler))] out object error);
+        internal static extern IntPtr rs2_create_frame_queue(int capacity, [MarshalAs(UnmanagedType.CustomMarshaler, MarshalTypeRef = typeof(Helpers.ErrorMarshaler))] out object error);
 
 
         [DllImport(dllName, CallingConvention = CallingConvention.Cdecl)]
@@ -162,12 +125,12 @@
 
         [DllImport(dllName, CallingConvention = CallingConvention.Cdecl)]
         internal static extern IntPtr rs2_wait_for_frame(IntPtr queue, uint timeout_ms,
-            [MarshalAs(UnmanagedType.CustomMarshaler, MarshalTypeRef = typeof(ErrorMarshaler))] out object error);
+            [MarshalAs(UnmanagedType.CustomMarshaler, MarshalTypeRef = typeof(Helpers.ErrorMarshaler))] out object error);
 
 
         [DllImport(dllName, CallingConvention = CallingConvention.Cdecl)]
         internal static extern int rs2_poll_for_frame(IntPtr queue, out IntPtr frame,
-            [MarshalAs(UnmanagedType.CustomMarshaler, MarshalTypeRef = typeof(ErrorMarshaler))] out object error);
+            [MarshalAs(UnmanagedType.CustomMarshaler, MarshalTypeRef = typeof(Helpers.ErrorMarshaler))] out object error);
 
 
         [DllImport(dllName, CallingConvention = CallingConvention.Cdecl)]
@@ -175,101 +138,101 @@
 
 
         [DllImport(dllName, CallingConvention = CallingConvention.Cdecl)]
-        internal static extern IntPtr rs2_create_align(Stream align_to, [MarshalAs(UnmanagedType.CustomMarshaler, MarshalTypeRef = typeof(ErrorMarshaler))] out object error);
-
-
-        [DllImport(dllName, CallingConvention = CallingConvention.Cdecl)]
-        internal static extern IntPtr rs2_create_decimation_filter_block([MarshalAs(UnmanagedType.CustomMarshaler, MarshalTypeRef = typeof(ErrorMarshaler))] out object error);
-
-
-        [DllImport(dllName, CallingConvention = CallingConvention.Cdecl)]
-        internal static extern IntPtr rs2_create_temporal_filter_block([MarshalAs(UnmanagedType.CustomMarshaler, MarshalTypeRef = typeof(ErrorMarshaler))] out object error);
-
-
-        [DllImport(dllName, CallingConvention = CallingConvention.Cdecl)]
-        internal static extern IntPtr rs2_create_spatial_filter_block([MarshalAs(UnmanagedType.CustomMarshaler, MarshalTypeRef = typeof(ErrorMarshaler))] out object error);
-
-        [DllImport(dllName, CallingConvention = CallingConvention.Cdecl)]
-        internal static extern IntPtr rs2_create_disparity_transform_block(byte transform_to_disparity, [MarshalAs(UnmanagedType.CustomMarshaler, MarshalTypeRef = typeof(ErrorMarshaler))] out object error);
-
-        [DllImport(dllName, CallingConvention = CallingConvention.Cdecl)]
-        internal static extern IntPtr rs2_create_hole_filling_filter_block([MarshalAs(UnmanagedType.CustomMarshaler, MarshalTypeRef = typeof(ErrorMarshaler))] out object error);
-
-
-#endregion
-#region rs_option
-        [DllImport(dllName, CallingConvention = CallingConvention.Cdecl)]
-        internal static extern int rs2_is_option_read_only(IntPtr options, Option option, [MarshalAs(UnmanagedType.CustomMarshaler, MarshalTypeRef = typeof(ErrorMarshaler))] out object error);
-
-
-        [DllImport(dllName, CallingConvention = CallingConvention.Cdecl)]
-        internal static extern float rs2_get_option(IntPtr options, Option option, [MarshalAs(UnmanagedType.CustomMarshaler, MarshalTypeRef = typeof(ErrorMarshaler))] out object error);
-
-
-        [DllImport(dllName, CallingConvention = CallingConvention.Cdecl)]
-        internal static extern void rs2_set_option(IntPtr options, Option option, float value, [MarshalAs(UnmanagedType.CustomMarshaler, MarshalTypeRef = typeof(ErrorMarshaler))] out object error);
-
-
-        [DllImport(dllName, CallingConvention = CallingConvention.Cdecl)]
-        internal static extern int rs2_supports_option(IntPtr options, Option option, [MarshalAs(UnmanagedType.CustomMarshaler, MarshalTypeRef = typeof(ErrorMarshaler))] out object error);
-
-
-        [DllImport(dllName, CallingConvention = CallingConvention.Cdecl)]
-        internal static extern void rs2_get_option_range(IntPtr sensor, Option option, out float min, out float max, out float step, out float def, [MarshalAs(UnmanagedType.CustomMarshaler, MarshalTypeRef = typeof(ErrorMarshaler))] out object error);
-
-
-        [DllImport(dllName, CallingConvention = CallingConvention.Cdecl)]
-        internal static extern IntPtr rs2_get_option_description(IntPtr options, Option option, [MarshalAs(UnmanagedType.CustomMarshaler, MarshalTypeRef = typeof(ErrorMarshaler))] out object error);
-
-
-        [DllImport(dllName, CallingConvention = CallingConvention.Cdecl)]
-        internal static extern IntPtr rs2_get_option_value_description(IntPtr options, Option option, float value, [MarshalAs(UnmanagedType.CustomMarshaler, MarshalTypeRef = typeof(ErrorMarshaler))] out object error);
-
-
-#endregion
-#region rs_frame
-        [DllImport(dllName, CallingConvention = CallingConvention.Cdecl)]
-        internal static extern long rs2_get_frame_metadata(IntPtr frame, FrameMetadataValue frame_metadata, [MarshalAs(UnmanagedType.CustomMarshaler, MarshalTypeRef = typeof(ErrorMarshaler))] out object error);
-
-
-        [DllImport(dllName, CallingConvention = CallingConvention.Cdecl)]
-        internal static extern int rs2_supports_frame_metadata(IntPtr frame, FrameMetadataValue frame_metadata, [MarshalAs(UnmanagedType.CustomMarshaler, MarshalTypeRef = typeof(ErrorMarshaler))] out object error);
-
-
-        [DllImport(dllName, CallingConvention = CallingConvention.Cdecl)]
-        internal static extern TimestampDomain rs2_get_frame_timestamp_domain(IntPtr frameset, [MarshalAs(UnmanagedType.CustomMarshaler, MarshalTypeRef = typeof(ErrorMarshaler))] out object error);
-
-
-        [DllImport(dllName, CallingConvention = CallingConvention.Cdecl)]
-        internal static extern double rs2_get_frame_timestamp(IntPtr frame, [MarshalAs(UnmanagedType.CustomMarshaler, MarshalTypeRef = typeof(ErrorMarshaler))] out object error);
-
-
-        [DllImport(dllName, CallingConvention = CallingConvention.Cdecl)]
-        internal static extern ulong rs2_get_frame_number(IntPtr frame, [MarshalAs(UnmanagedType.CustomMarshaler, MarshalTypeRef = typeof(ErrorMarshaler))] out object error);
-
-
-        [DllImport(dllName, CallingConvention = CallingConvention.Cdecl)]
-        internal static extern IntPtr rs2_get_frame_data(IntPtr frame, [MarshalAs(UnmanagedType.CustomMarshaler, MarshalTypeRef = typeof(ErrorMarshaler))] out object error);
-
-
-        [DllImport(dllName, CallingConvention = CallingConvention.Cdecl)]
-        internal static extern int rs2_get_frame_width(IntPtr frame, [MarshalAs(UnmanagedType.CustomMarshaler, MarshalTypeRef = typeof(ErrorMarshaler))] out object error);
-
-
-        [DllImport(dllName, CallingConvention = CallingConvention.Cdecl)]
-        internal static extern int rs2_get_frame_height(IntPtr frame, [MarshalAs(UnmanagedType.CustomMarshaler, MarshalTypeRef = typeof(ErrorMarshaler))] out object error);
-
-
-        [DllImport(dllName, CallingConvention = CallingConvention.Cdecl)]
-        internal static extern int rs2_get_frame_stride_in_bytes(IntPtr frame, [MarshalAs(UnmanagedType.CustomMarshaler, MarshalTypeRef = typeof(ErrorMarshaler))] out object error);
-
-
-        [DllImport(dllName, CallingConvention = CallingConvention.Cdecl)]
-        internal static extern int rs2_get_frame_bits_per_pixel(IntPtr frame, [MarshalAs(UnmanagedType.CustomMarshaler, MarshalTypeRef = typeof(ErrorMarshaler))] out object error);
-
-
-        [DllImport(dllName, CallingConvention = CallingConvention.Cdecl)]
-        internal static extern void rs2_frame_add_ref(IntPtr frame, [MarshalAs(UnmanagedType.CustomMarshaler, MarshalTypeRef = typeof(ErrorMarshaler))] out object error);
+        internal static extern IntPtr rs2_create_align(Stream align_to, [MarshalAs(UnmanagedType.CustomMarshaler, MarshalTypeRef = typeof(Helpers.ErrorMarshaler))] out object error);
+
+
+        [DllImport(dllName, CallingConvention = CallingConvention.Cdecl)]
+        internal static extern IntPtr rs2_create_decimation_filter_block([MarshalAs(UnmanagedType.CustomMarshaler, MarshalTypeRef = typeof(Helpers.ErrorMarshaler))] out object error);
+
+
+        [DllImport(dllName, CallingConvention = CallingConvention.Cdecl)]
+        internal static extern IntPtr rs2_create_temporal_filter_block([MarshalAs(UnmanagedType.CustomMarshaler, MarshalTypeRef = typeof(Helpers.ErrorMarshaler))] out object error);
+
+
+        [DllImport(dllName, CallingConvention = CallingConvention.Cdecl)]
+        internal static extern IntPtr rs2_create_spatial_filter_block([MarshalAs(UnmanagedType.CustomMarshaler, MarshalTypeRef = typeof(Helpers.ErrorMarshaler))] out object error);
+
+        [DllImport(dllName, CallingConvention = CallingConvention.Cdecl)]
+        internal static extern IntPtr rs2_create_disparity_transform_block(byte transform_to_disparity, [MarshalAs(UnmanagedType.CustomMarshaler, MarshalTypeRef = typeof(Helpers.ErrorMarshaler))] out object error);
+
+        [DllImport(dllName, CallingConvention = CallingConvention.Cdecl)]
+        internal static extern IntPtr rs2_create_hole_filling_filter_block([MarshalAs(UnmanagedType.CustomMarshaler, MarshalTypeRef = typeof(Helpers.ErrorMarshaler))] out object error);
+
+
+        #endregion
+        #region rs_option
+        [DllImport(dllName, CallingConvention = CallingConvention.Cdecl)]
+        internal static extern int rs2_is_option_read_only(IntPtr options, Option option, [MarshalAs(UnmanagedType.CustomMarshaler, MarshalTypeRef = typeof(Helpers.ErrorMarshaler))] out object error);
+
+
+        [DllImport(dllName, CallingConvention = CallingConvention.Cdecl)]
+        internal static extern float rs2_get_option(IntPtr options, Option option, [MarshalAs(UnmanagedType.CustomMarshaler, MarshalTypeRef = typeof(Helpers.ErrorMarshaler))] out object error);
+
+
+        [DllImport(dllName, CallingConvention = CallingConvention.Cdecl)]
+        internal static extern void rs2_set_option(IntPtr options, Option option, float value, [MarshalAs(UnmanagedType.CustomMarshaler, MarshalTypeRef = typeof(Helpers.ErrorMarshaler))] out object error);
+
+
+        [DllImport(dllName, CallingConvention = CallingConvention.Cdecl)]
+        internal static extern int rs2_supports_option(IntPtr options, Option option, [MarshalAs(UnmanagedType.CustomMarshaler, MarshalTypeRef = typeof(Helpers.ErrorMarshaler))] out object error);
+
+
+        [DllImport(dllName, CallingConvention = CallingConvention.Cdecl)]
+        internal static extern void rs2_get_option_range(IntPtr sensor, Option option, out float min, out float max, out float step, out float def, [MarshalAs(UnmanagedType.CustomMarshaler, MarshalTypeRef = typeof(Helpers.ErrorMarshaler))] out object error);
+
+
+        [DllImport(dllName, CallingConvention = CallingConvention.Cdecl)]
+        internal static extern IntPtr rs2_get_option_description(IntPtr options, Option option, [MarshalAs(UnmanagedType.CustomMarshaler, MarshalTypeRef = typeof(Helpers.ErrorMarshaler))] out object error);
+
+
+        [DllImport(dllName, CallingConvention = CallingConvention.Cdecl)]
+        internal static extern IntPtr rs2_get_option_value_description(IntPtr options, Option option, float value, [MarshalAs(UnmanagedType.CustomMarshaler, MarshalTypeRef = typeof(Helpers.ErrorMarshaler))] out object error);
+
+
+        #endregion
+        #region rs_frame
+        [DllImport(dllName, CallingConvention = CallingConvention.Cdecl)]
+        internal static extern long rs2_get_frame_metadata(IntPtr frame, FrameMetadataValue frame_metadata, [MarshalAs(UnmanagedType.CustomMarshaler, MarshalTypeRef = typeof(Helpers.ErrorMarshaler))] out object error);
+
+
+        [DllImport(dllName, CallingConvention = CallingConvention.Cdecl)]
+        internal static extern int rs2_supports_frame_metadata(IntPtr frame, FrameMetadataValue frame_metadata, [MarshalAs(UnmanagedType.CustomMarshaler, MarshalTypeRef = typeof(Helpers.ErrorMarshaler))] out object error);
+
+
+        [DllImport(dllName, CallingConvention = CallingConvention.Cdecl)]
+        internal static extern TimestampDomain rs2_get_frame_timestamp_domain(IntPtr frameset, [MarshalAs(UnmanagedType.CustomMarshaler, MarshalTypeRef = typeof(Helpers.ErrorMarshaler))] out object error);
+
+
+        [DllImport(dllName, CallingConvention = CallingConvention.Cdecl)]
+        internal static extern double rs2_get_frame_timestamp(IntPtr frame, [MarshalAs(UnmanagedType.CustomMarshaler, MarshalTypeRef = typeof(Helpers.ErrorMarshaler))] out object error);
+
+
+        [DllImport(dllName, CallingConvention = CallingConvention.Cdecl)]
+        internal static extern ulong rs2_get_frame_number(IntPtr frame, [MarshalAs(UnmanagedType.CustomMarshaler, MarshalTypeRef = typeof(Helpers.ErrorMarshaler))] out object error);
+
+
+        [DllImport(dllName, CallingConvention = CallingConvention.Cdecl)]
+        internal static extern IntPtr rs2_get_frame_data(IntPtr frame, [MarshalAs(UnmanagedType.CustomMarshaler, MarshalTypeRef = typeof(Helpers.ErrorMarshaler))] out object error);
+
+
+        [DllImport(dllName, CallingConvention = CallingConvention.Cdecl)]
+        internal static extern int rs2_get_frame_width(IntPtr frame, [MarshalAs(UnmanagedType.CustomMarshaler, MarshalTypeRef = typeof(Helpers.ErrorMarshaler))] out object error);
+
+
+        [DllImport(dllName, CallingConvention = CallingConvention.Cdecl)]
+        internal static extern int rs2_get_frame_height(IntPtr frame, [MarshalAs(UnmanagedType.CustomMarshaler, MarshalTypeRef = typeof(Helpers.ErrorMarshaler))] out object error);
+
+
+        [DllImport(dllName, CallingConvention = CallingConvention.Cdecl)]
+        internal static extern int rs2_get_frame_stride_in_bytes(IntPtr frame, [MarshalAs(UnmanagedType.CustomMarshaler, MarshalTypeRef = typeof(Helpers.ErrorMarshaler))] out object error);
+
+
+        [DllImport(dllName, CallingConvention = CallingConvention.Cdecl)]
+        internal static extern int rs2_get_frame_bits_per_pixel(IntPtr frame, [MarshalAs(UnmanagedType.CustomMarshaler, MarshalTypeRef = typeof(Helpers.ErrorMarshaler))] out object error);
+
+
+        [DllImport(dllName, CallingConvention = CallingConvention.Cdecl)]
+        internal static extern void rs2_frame_add_ref(IntPtr frame, [MarshalAs(UnmanagedType.CustomMarshaler, MarshalTypeRef = typeof(Helpers.ErrorMarshaler))] out object error);
 
 
         [DllImport(dllName, CallingConvention = CallingConvention.Cdecl)]
@@ -278,60 +241,59 @@
         [DllImport(dllName, CallingConvention = CallingConvention.Cdecl)]
         internal static extern void rs2_keep_frame(IntPtr frame);
 
-
-        [DllImport(dllName, CallingConvention = CallingConvention.Cdecl)]
-        internal static extern IntPtr rs2_get_frame_vertices(IntPtr frame, [MarshalAs(UnmanagedType.CustomMarshaler, MarshalTypeRef = typeof(ErrorMarshaler))] out object error);
-
-
-        [DllImport(dllName, CallingConvention = CallingConvention.Cdecl)]
-        internal static extern IntPtr rs2_get_frame_texture_coordinates(IntPtr frame, [MarshalAs(UnmanagedType.CustomMarshaler, MarshalTypeRef = typeof(ErrorMarshaler))] out object error);
-
-
-        [DllImport(dllName, CallingConvention = CallingConvention.Cdecl)]
-        internal static extern int rs2_get_frame_points_count(IntPtr frame, [MarshalAs(UnmanagedType.CustomMarshaler, MarshalTypeRef = typeof(ErrorMarshaler))] out object error);
-
-
-        [DllImport(dllName, CallingConvention = CallingConvention.Cdecl)]
-        internal static extern IntPtr rs2_get_frame_stream_profile(IntPtr frame, [MarshalAs(UnmanagedType.CustomMarshaler, MarshalTypeRef = typeof(ErrorMarshaler))] out object error);
-
-
-        [DllImport(dllName, CallingConvention = CallingConvention.Cdecl)]
-        internal static extern int rs2_is_frame_extendable_to(IntPtr frame, Extension extension_type, [MarshalAs(UnmanagedType.CustomMarshaler, MarshalTypeRef = typeof(ErrorMarshaler))] out object error);
-
-
-        [DllImport(dllName, CallingConvention = CallingConvention.Cdecl)]
-        internal static extern IntPtr rs2_allocate_synthetic_video_frame(IntPtr source, IntPtr new_stream, IntPtr original, int new_bpp, int new_width, int new_height, int new_stride, Extension frame_type, [MarshalAs(UnmanagedType.CustomMarshaler, MarshalTypeRef = typeof(ErrorMarshaler))] out object error);
-
-
-        [DllImport(dllName, CallingConvention = CallingConvention.Cdecl)]
-        internal static extern IntPtr rs2_allocate_composite_frame(IntPtr source, [In]IntPtr[] frames, int count, [MarshalAs(UnmanagedType.CustomMarshaler, MarshalTypeRef = typeof(ErrorMarshaler))] out object error);
-
-        [DllImport(dllName, CallingConvention = CallingConvention.Cdecl)]
-        internal static extern IntPtr rs2_allocate_composite_frame(IntPtr source, [In]IntPtr frames, int count, [MarshalAs(UnmanagedType.CustomMarshaler, MarshalTypeRef = typeof(ErrorMarshaler))] out object error);
-
-
-        [DllImport(dllName, CallingConvention = CallingConvention.Cdecl)]
-        internal static extern IntPtr rs2_extract_frame(IntPtr composite, int index, [MarshalAs(UnmanagedType.CustomMarshaler, MarshalTypeRef = typeof(ErrorMarshaler))] out object error);
-
-
-        [DllImport(dllName, CallingConvention = CallingConvention.Cdecl)]
-        internal static extern int rs2_embedded_frames_count(IntPtr composite, [MarshalAs(UnmanagedType.CustomMarshaler, MarshalTypeRef = typeof(ErrorMarshaler))] out object error);
-
-
-        [DllImport(dllName, CallingConvention = CallingConvention.Cdecl)]
-        internal static extern void rs2_synthetic_frame_ready(IntPtr source, IntPtr frame, [MarshalAs(UnmanagedType.CustomMarshaler, MarshalTypeRef = typeof(ErrorMarshaler))] out object error);
-
-        [DllImport(dllName, CallingConvention = CallingConvention.Cdecl)]
-        internal static extern void rs2_pose_frame_get_pose_data(IntPtr frame, [In, Out] Pose pose, [MarshalAs(UnmanagedType.CustomMarshaler, MarshalTypeRef = typeof(ErrorMarshaler))] out object error);
-
-#endregion
-#region rs_sensor
+        [DllImport(dllName, CallingConvention = CallingConvention.Cdecl)]
+        internal static extern IntPtr rs2_frame_apply_filter(IntPtr frame, IntPtr block, [MarshalAs(UnmanagedType.CustomMarshaler, MarshalTypeRef = typeof(Helpers.ErrorMarshaler))] out object error);
+
+        [DllImport(dllName, CallingConvention = CallingConvention.Cdecl)]
+        internal static extern IntPtr rs2_get_frame_vertices(IntPtr frame, [MarshalAs(UnmanagedType.CustomMarshaler, MarshalTypeRef = typeof(Helpers.ErrorMarshaler))] out object error);
+
+        [DllImport(dllName, CallingConvention = CallingConvention.Cdecl)]
+        internal static extern IntPtr rs2_get_frame_texture_coordinates(IntPtr frame, [MarshalAs(UnmanagedType.CustomMarshaler, MarshalTypeRef = typeof(Helpers.ErrorMarshaler))] out object error);
+
+
+        [DllImport(dllName, CallingConvention = CallingConvention.Cdecl)]
+        internal static extern int rs2_get_frame_points_count(IntPtr frame, [MarshalAs(UnmanagedType.CustomMarshaler, MarshalTypeRef = typeof(Helpers.ErrorMarshaler))] out object error);
+
+
+        [DllImport(dllName, CallingConvention = CallingConvention.Cdecl)]
+        internal static extern IntPtr rs2_get_frame_stream_profile(IntPtr frame, [MarshalAs(UnmanagedType.CustomMarshaler, MarshalTypeRef = typeof(Helpers.ErrorMarshaler))] out object error);
+
+
+        [DllImport(dllName, CallingConvention = CallingConvention.Cdecl)]
+        internal static extern int rs2_is_frame_extendable_to(IntPtr frame, Extension extension_type, [MarshalAs(UnmanagedType.CustomMarshaler, MarshalTypeRef = typeof(Helpers.ErrorMarshaler))] out object error);
+
+
+        [DllImport(dllName, CallingConvention = CallingConvention.Cdecl)]
+        internal static extern IntPtr rs2_allocate_synthetic_video_frame(IntPtr source, IntPtr new_stream, IntPtr original, int new_bpp, int new_width, int new_height, int new_stride, Extension frame_type, [MarshalAs(UnmanagedType.CustomMarshaler, MarshalTypeRef = typeof(Helpers.ErrorMarshaler))] out object error);
+
+
+        [DllImport(dllName, CallingConvention = CallingConvention.Cdecl)]
+        internal static extern IntPtr rs2_allocate_composite_frame(IntPtr source, [In]IntPtr[] frames, int count, [MarshalAs(UnmanagedType.CustomMarshaler, MarshalTypeRef = typeof(Helpers.ErrorMarshaler))] out object error);
+
+        [DllImport(dllName, CallingConvention = CallingConvention.Cdecl)]
+        internal static extern IntPtr rs2_allocate_composite_frame(IntPtr source, [In]IntPtr frames, int count, [MarshalAs(UnmanagedType.CustomMarshaler, MarshalTypeRef = typeof(Helpers.ErrorMarshaler))] out object error);
+
+
+        [DllImport(dllName, CallingConvention = CallingConvention.Cdecl)]
+        internal static extern IntPtr rs2_extract_frame(IntPtr composite, int index, [MarshalAs(UnmanagedType.CustomMarshaler, MarshalTypeRef = typeof(Helpers.ErrorMarshaler))] out object error);
+
+
+        [DllImport(dllName, CallingConvention = CallingConvention.Cdecl)]
+        internal static extern int rs2_embedded_frames_count(IntPtr composite, [MarshalAs(UnmanagedType.CustomMarshaler, MarshalTypeRef = typeof(Helpers.ErrorMarshaler))] out object error);
+
+
+        [DllImport(dllName, CallingConvention = CallingConvention.Cdecl)]
+        internal static extern void rs2_synthetic_frame_ready(IntPtr source, IntPtr frame, [MarshalAs(UnmanagedType.CustomMarshaler, MarshalTypeRef = typeof(Helpers.ErrorMarshaler))] out object error);
+
+
+        #endregion
+        #region rs_sensor
         [DllImport(dllName, CallingConvention = CallingConvention.Cdecl)]
         internal static extern void rs2_delete_sensor_list(IntPtr info_list);
 
 
         [DllImport(dllName, CallingConvention = CallingConvention.Cdecl)]
-        internal static extern int rs2_get_sensors_count(IntPtr info_list, [MarshalAs(UnmanagedType.CustomMarshaler, MarshalTypeRef = typeof(ErrorMarshaler))] out object error);
+        internal static extern int rs2_get_sensors_count(IntPtr info_list, [MarshalAs(UnmanagedType.CustomMarshaler, MarshalTypeRef = typeof(Helpers.ErrorMarshaler))] out object error);
 
 
         [DllImport(dllName, CallingConvention = CallingConvention.Cdecl)]
@@ -339,99 +301,99 @@
 
 
         [DllImport(dllName, CallingConvention = CallingConvention.Cdecl)]
-        internal static extern IntPtr rs2_create_sensor(IntPtr list, int index, [MarshalAs(UnmanagedType.CustomMarshaler, MarshalTypeRef = typeof(ErrorMarshaler))] out object error);
-
-
-        [DllImport(dllName, CallingConvention = CallingConvention.Cdecl)]
-        internal static extern IntPtr rs2_create_device_from_sensor(IntPtr sensor, [MarshalAs(UnmanagedType.CustomMarshaler, MarshalTypeRef = typeof(ErrorMarshaler))] out object error);
-
-
-        [DllImport(dllName, CallingConvention = CallingConvention.Cdecl)]
-        internal static extern IntPtr rs2_get_sensor_info(IntPtr sensor, CameraInfo info, [MarshalAs(UnmanagedType.CustomMarshaler, MarshalTypeRef = typeof(ErrorMarshaler))] out object error);
-
-
-        [DllImport(dllName, CallingConvention = CallingConvention.Cdecl)]
-        internal static extern int rs2_supports_sensor_info(IntPtr sensor, CameraInfo info, [MarshalAs(UnmanagedType.CustomMarshaler, MarshalTypeRef = typeof(ErrorMarshaler))] out object error);
-
-
-        [DllImport(dllName, CallingConvention = CallingConvention.Cdecl)]
-        internal static extern int rs2_is_sensor_extendable_to(IntPtr sensor, Extension extension, [MarshalAs(UnmanagedType.CustomMarshaler, MarshalTypeRef = typeof(ErrorMarshaler))] out object error);
-
-
-        [DllImport(dllName, CallingConvention = CallingConvention.Cdecl)]
-        internal static extern float rs2_get_depth_scale(IntPtr sensor, [MarshalAs(UnmanagedType.CustomMarshaler, MarshalTypeRef = typeof(ErrorMarshaler))] out object error);
-
-
-        [DllImport(dllName, CallingConvention = CallingConvention.Cdecl)]
-        internal static extern void rs2_set_region_of_interest(IntPtr sensor, int min_x, int min_y, int max_x, int max_y, [MarshalAs(UnmanagedType.CustomMarshaler, MarshalTypeRef = typeof(ErrorMarshaler))] out object error);
-
-
-        [DllImport(dllName, CallingConvention = CallingConvention.Cdecl)]
-        internal static extern void rs2_get_region_of_interest(IntPtr sensor, out int min_x, out int min_y, out int max_x, out int max_y, [MarshalAs(UnmanagedType.CustomMarshaler, MarshalTypeRef = typeof(ErrorMarshaler))] out object error);
-
-
-        [DllImport(dllName, CallingConvention = CallingConvention.Cdecl)]
-        internal static extern void rs2_open(IntPtr device, IntPtr profile, [MarshalAs(UnmanagedType.CustomMarshaler, MarshalTypeRef = typeof(ErrorMarshaler))] out object error);
-
-
-        [DllImport(dllName, CallingConvention = CallingConvention.Cdecl)]
-        internal static extern void rs2_open_multiple(IntPtr device, [In]IntPtr[] profiles, int count, [MarshalAs(UnmanagedType.CustomMarshaler, MarshalTypeRef = typeof(ErrorMarshaler))] out object error);
-
-
-        [DllImport(dllName, CallingConvention = CallingConvention.Cdecl)]
-        internal static extern void rs2_close(IntPtr sensor, [MarshalAs(UnmanagedType.CustomMarshaler, MarshalTypeRef = typeof(ErrorMarshaler))] out object error);
-
-
-        [DllImport(dllName, CallingConvention = CallingConvention.Cdecl)]
-        internal static extern void rs2_start(IntPtr sensor, [MarshalAs(UnmanagedType.FunctionPtr)] frame_callback on_frame, IntPtr user, [MarshalAs(UnmanagedType.CustomMarshaler, MarshalTypeRef = typeof(ErrorMarshaler))] out object error);
-
-
-        [DllImport(dllName, CallingConvention = CallingConvention.Cdecl)]
-        internal static extern void rs2_start_queue(IntPtr sensor, IntPtr queue, [MarshalAs(UnmanagedType.CustomMarshaler, MarshalTypeRef = typeof(ErrorMarshaler))] out object error);
-
-
-        [DllImport(dllName, CallingConvention = CallingConvention.Cdecl)]
-        internal static extern void rs2_stop(IntPtr sensor, [MarshalAs(UnmanagedType.CustomMarshaler, MarshalTypeRef = typeof(ErrorMarshaler))] out object error);
-
-
-        [DllImport(dllName, CallingConvention = CallingConvention.Cdecl)]
-        internal static extern void rs2_set_notifications_callback(IntPtr sensor, [MarshalAs(UnmanagedType.FunctionPtr)] frame_callback on_notification, IntPtr user, [MarshalAs(UnmanagedType.CustomMarshaler, MarshalTypeRef = typeof(ErrorMarshaler))] out object error);
-
-
-        [DllImport(dllName, CallingConvention = CallingConvention.Cdecl)]
-        internal static extern IntPtr rs2_get_notification_description(IntPtr notification, [MarshalAs(UnmanagedType.CustomMarshaler, MarshalTypeRef = typeof(ErrorMarshaler))] out object error);
-
-
-        [DllImport(dllName, CallingConvention = CallingConvention.Cdecl)]
-        internal static extern double rs2_get_notification_timestamp(IntPtr notification, [MarshalAs(UnmanagedType.CustomMarshaler, MarshalTypeRef = typeof(ErrorMarshaler))] out object error);
-
-
-        [DllImport(dllName, CallingConvention = CallingConvention.Cdecl)]
-        internal static extern LogSeverity rs2_get_notification_severity(IntPtr notification, [MarshalAs(UnmanagedType.CustomMarshaler, MarshalTypeRef = typeof(ErrorMarshaler))] out object error);
-
-
-        [DllImport(dllName, CallingConvention = CallingConvention.Cdecl)]
-        internal static extern NotificationCategory rs2_get_notification_category(IntPtr notification, [MarshalAs(UnmanagedType.CustomMarshaler, MarshalTypeRef = typeof(ErrorMarshaler))] out object error);
-
-
-        [DllImport(dllName, CallingConvention = CallingConvention.Cdecl)]
-        internal static extern IntPtr rs2_get_stream_profiles(IntPtr device, [MarshalAs(UnmanagedType.CustomMarshaler, MarshalTypeRef = typeof(ErrorMarshaler))] out object error);
-
-
-        [DllImport(dllName, CallingConvention = CallingConvention.Cdecl)]
-        internal static extern IntPtr rs2_get_stream_profile(IntPtr list, int index, [MarshalAs(UnmanagedType.CustomMarshaler, MarshalTypeRef = typeof(ErrorMarshaler))] out object error);
-
-
-        [DllImport(dllName, CallingConvention = CallingConvention.Cdecl)]
-        internal static extern void rs2_get_stream_profile_data(IntPtr mode, out Stream stream, out Format format, out int index, out int unique_id, out int framerate, [MarshalAs(UnmanagedType.CustomMarshaler, MarshalTypeRef = typeof(ErrorMarshaler))] out object error);
-
-
-        [DllImport(dllName, CallingConvention = CallingConvention.Cdecl)]
-        internal static extern void rs2_set_stream_profile_data(IntPtr mode, Stream stream, int index, Format format, [MarshalAs(UnmanagedType.CustomMarshaler, MarshalTypeRef = typeof(ErrorMarshaler))] out object error);
-
-
-        [DllImport(dllName, CallingConvention = CallingConvention.Cdecl)]
-        internal static extern IntPtr rs2_clone_stream_profile(IntPtr mode, Stream stream, int index, Format format, [MarshalAs(UnmanagedType.CustomMarshaler, MarshalTypeRef = typeof(ErrorMarshaler))] out object error);
+        internal static extern IntPtr rs2_create_sensor(IntPtr list, int index, [MarshalAs(UnmanagedType.CustomMarshaler, MarshalTypeRef = typeof(Helpers.ErrorMarshaler))] out object error);
+
+
+        [DllImport(dllName, CallingConvention = CallingConvention.Cdecl)]
+        internal static extern IntPtr rs2_create_device_from_sensor(IntPtr sensor, [MarshalAs(UnmanagedType.CustomMarshaler, MarshalTypeRef = typeof(Helpers.ErrorMarshaler))] out object error);
+
+
+        [DllImport(dllName, CallingConvention = CallingConvention.Cdecl)]
+        internal static extern IntPtr rs2_get_sensor_info(IntPtr sensor, CameraInfo info, [MarshalAs(UnmanagedType.CustomMarshaler, MarshalTypeRef = typeof(Helpers.ErrorMarshaler))] out object error);
+
+
+        [DllImport(dllName, CallingConvention = CallingConvention.Cdecl)]
+        internal static extern int rs2_supports_sensor_info(IntPtr sensor, CameraInfo info, [MarshalAs(UnmanagedType.CustomMarshaler, MarshalTypeRef = typeof(Helpers.ErrorMarshaler))] out object error);
+
+
+        [DllImport(dllName, CallingConvention = CallingConvention.Cdecl)]
+        internal static extern int rs2_is_sensor_extendable_to(IntPtr sensor, Extension extension, [MarshalAs(UnmanagedType.CustomMarshaler, MarshalTypeRef = typeof(Helpers.ErrorMarshaler))] out object error);
+
+
+        [DllImport(dllName, CallingConvention = CallingConvention.Cdecl)]
+        internal static extern float rs2_get_depth_scale(IntPtr sensor, [MarshalAs(UnmanagedType.CustomMarshaler, MarshalTypeRef = typeof(Helpers.ErrorMarshaler))] out object error);
+
+
+        [DllImport(dllName, CallingConvention = CallingConvention.Cdecl)]
+        internal static extern void rs2_set_region_of_interest(IntPtr sensor, int min_x, int min_y, int max_x, int max_y, [MarshalAs(UnmanagedType.CustomMarshaler, MarshalTypeRef = typeof(Helpers.ErrorMarshaler))] out object error);
+
+
+        [DllImport(dllName, CallingConvention = CallingConvention.Cdecl)]
+        internal static extern void rs2_get_region_of_interest(IntPtr sensor, out int min_x, out int min_y, out int max_x, out int max_y, [MarshalAs(UnmanagedType.CustomMarshaler, MarshalTypeRef = typeof(Helpers.ErrorMarshaler))] out object error);
+
+
+        [DllImport(dllName, CallingConvention = CallingConvention.Cdecl)]
+        internal static extern void rs2_open(IntPtr device, IntPtr profile, [MarshalAs(UnmanagedType.CustomMarshaler, MarshalTypeRef = typeof(Helpers.ErrorMarshaler))] out object error);
+
+
+        [DllImport(dllName, CallingConvention = CallingConvention.Cdecl)]
+        internal static extern void rs2_open_multiple(IntPtr device, [In]IntPtr[] profiles, int count, [MarshalAs(UnmanagedType.CustomMarshaler, MarshalTypeRef = typeof(Helpers.ErrorMarshaler))] out object error);
+
+
+        [DllImport(dllName, CallingConvention = CallingConvention.Cdecl)]
+        internal static extern void rs2_close(IntPtr sensor, [MarshalAs(UnmanagedType.CustomMarshaler, MarshalTypeRef = typeof(Helpers.ErrorMarshaler))] out object error);
+
+
+        [DllImport(dllName, CallingConvention = CallingConvention.Cdecl)]
+        internal static extern void rs2_start(IntPtr sensor, [MarshalAs(UnmanagedType.FunctionPtr)] frame_callback on_frame, IntPtr user, [MarshalAs(UnmanagedType.CustomMarshaler, MarshalTypeRef = typeof(Helpers.ErrorMarshaler))] out object error);
+
+
+        [DllImport(dllName, CallingConvention = CallingConvention.Cdecl)]
+        internal static extern void rs2_start_queue(IntPtr sensor, IntPtr queue, [MarshalAs(UnmanagedType.CustomMarshaler, MarshalTypeRef = typeof(Helpers.ErrorMarshaler))] out object error);
+
+
+        [DllImport(dllName, CallingConvention = CallingConvention.Cdecl)]
+        internal static extern void rs2_stop(IntPtr sensor, [MarshalAs(UnmanagedType.CustomMarshaler, MarshalTypeRef = typeof(Helpers.ErrorMarshaler))] out object error);
+
+
+        [DllImport(dllName, CallingConvention = CallingConvention.Cdecl)]
+        internal static extern void rs2_set_notifications_callback(IntPtr sensor, [MarshalAs(UnmanagedType.FunctionPtr)] frame_callback on_notification, IntPtr user, [MarshalAs(UnmanagedType.CustomMarshaler, MarshalTypeRef = typeof(Helpers.ErrorMarshaler))] out object error);
+
+
+        [DllImport(dllName, CallingConvention = CallingConvention.Cdecl)]
+        internal static extern IntPtr rs2_get_notification_description(IntPtr notification, [MarshalAs(UnmanagedType.CustomMarshaler, MarshalTypeRef = typeof(Helpers.ErrorMarshaler))] out object error);
+
+
+        [DllImport(dllName, CallingConvention = CallingConvention.Cdecl)]
+        internal static extern double rs2_get_notification_timestamp(IntPtr notification, [MarshalAs(UnmanagedType.CustomMarshaler, MarshalTypeRef = typeof(Helpers.ErrorMarshaler))] out object error);
+
+
+        [DllImport(dllName, CallingConvention = CallingConvention.Cdecl)]
+        internal static extern LogSeverity rs2_get_notification_severity(IntPtr notification, [MarshalAs(UnmanagedType.CustomMarshaler, MarshalTypeRef = typeof(Helpers.ErrorMarshaler))] out object error);
+
+
+        [DllImport(dllName, CallingConvention = CallingConvention.Cdecl)]
+        internal static extern NotificationCategory rs2_get_notification_category(IntPtr notification, [MarshalAs(UnmanagedType.CustomMarshaler, MarshalTypeRef = typeof(Helpers.ErrorMarshaler))] out object error);
+
+
+        [DllImport(dllName, CallingConvention = CallingConvention.Cdecl)]
+        internal static extern IntPtr rs2_get_stream_profiles(IntPtr device, [MarshalAs(UnmanagedType.CustomMarshaler, MarshalTypeRef = typeof(Helpers.ErrorMarshaler))] out object error);
+
+
+        [DllImport(dllName, CallingConvention = CallingConvention.Cdecl)]
+        internal static extern IntPtr rs2_get_stream_profile(IntPtr list, int index, [MarshalAs(UnmanagedType.CustomMarshaler, MarshalTypeRef = typeof(Helpers.ErrorMarshaler))] out object error);
+
+
+        [DllImport(dllName, CallingConvention = CallingConvention.Cdecl)]
+        internal static extern void rs2_get_stream_profile_data(IntPtr mode, out Stream stream, out Format format, out int index, out int unique_id, out int framerate, [MarshalAs(UnmanagedType.CustomMarshaler, MarshalTypeRef = typeof(Helpers.ErrorMarshaler))] out object error);
+
+
+        [DllImport(dllName, CallingConvention = CallingConvention.Cdecl)]
+        internal static extern void rs2_set_stream_profile_data(IntPtr mode, Stream stream, int index, Format format, [MarshalAs(UnmanagedType.CustomMarshaler, MarshalTypeRef = typeof(Helpers.ErrorMarshaler))] out object error);
+
+
+        [DllImport(dllName, CallingConvention = CallingConvention.Cdecl)]
+        internal static extern IntPtr rs2_clone_stream_profile(IntPtr mode, Stream stream, int index, Format format, [MarshalAs(UnmanagedType.CustomMarshaler, MarshalTypeRef = typeof(Helpers.ErrorMarshaler))] out object error);
 
 
         [DllImport(dllName, CallingConvention = CallingConvention.Cdecl)]
@@ -439,19 +401,19 @@
 
 
         [DllImport(dllName, CallingConvention = CallingConvention.Cdecl)]
-        internal static extern int rs2_stream_profile_is(IntPtr mode, Extension type, [MarshalAs(UnmanagedType.CustomMarshaler, MarshalTypeRef = typeof(ErrorMarshaler))] out object error);
-
-
-        [DllImport(dllName, CallingConvention = CallingConvention.Cdecl)]
-        internal static extern void rs2_get_video_stream_resolution(IntPtr from, out int width, out int height, [MarshalAs(UnmanagedType.CustomMarshaler, MarshalTypeRef = typeof(ErrorMarshaler))] out object error);
-
-
-        [DllImport(dllName, CallingConvention = CallingConvention.Cdecl)]
-        internal static extern int rs2_is_stream_profile_default(IntPtr profile, [MarshalAs(UnmanagedType.CustomMarshaler, MarshalTypeRef = typeof(ErrorMarshaler))] out object error);
-
-
-        [DllImport(dllName, CallingConvention = CallingConvention.Cdecl)]
-        internal static extern int rs2_get_stream_profiles_count(IntPtr list, [MarshalAs(UnmanagedType.CustomMarshaler, MarshalTypeRef = typeof(ErrorMarshaler))] out object error);
+        internal static extern int rs2_stream_profile_is(IntPtr mode, Extension type, [MarshalAs(UnmanagedType.CustomMarshaler, MarshalTypeRef = typeof(Helpers.ErrorMarshaler))] out object error);
+
+
+        [DllImport(dllName, CallingConvention = CallingConvention.Cdecl)]
+        internal static extern void rs2_get_video_stream_resolution(IntPtr from, out int width, out int height, [MarshalAs(UnmanagedType.CustomMarshaler, MarshalTypeRef = typeof(Helpers.ErrorMarshaler))] out object error);
+
+
+        [DllImport(dllName, CallingConvention = CallingConvention.Cdecl)]
+        internal static extern int rs2_is_stream_profile_default(IntPtr profile, [MarshalAs(UnmanagedType.CustomMarshaler, MarshalTypeRef = typeof(Helpers.ErrorMarshaler))] out object error);
+
+
+        [DllImport(dllName, CallingConvention = CallingConvention.Cdecl)]
+        internal static extern int rs2_get_stream_profiles_count(IntPtr list, [MarshalAs(UnmanagedType.CustomMarshaler, MarshalTypeRef = typeof(Helpers.ErrorMarshaler))] out object error);
 
 
         [DllImport(dllName, CallingConvention = CallingConvention.Cdecl)]
@@ -459,33 +421,21 @@
 
 
         [DllImport(dllName, CallingConvention = CallingConvention.Cdecl)]
-<<<<<<< HEAD
-        internal static extern void rs2_get_extrinsics(IntPtr from, IntPtr to, out Extrinsics extrin, [MarshalAs(UnmanagedType.CustomMarshaler, MarshalTypeRef = typeof(ErrorMarshaler))] out object error);
-=======
         internal static extern void rs2_get_extrinsics(IntPtr from, IntPtr to, out Extrinsics extrin, [MarshalAs(UnmanagedType.CustomMarshaler, MarshalTypeRef = typeof(Helpers.ErrorMarshaler))] out object error);
 
 
         [DllImport(dllName, CallingConvention = CallingConvention.Cdecl)]
         internal static extern void rs2_register_extrinsics(IntPtr from, IntPtr to, Extrinsics extrin, [MarshalAs(UnmanagedType.CustomMarshaler, MarshalTypeRef = typeof(Helpers.ErrorMarshaler))] out object error);
 
->>>>>>> 3cb33cc6
-
-        
-        [DllImport(dllName, CallingConvention = CallingConvention.Cdecl)]
-        internal static extern void rs2_register_extrinsics(IntPtr from, IntPtr to, Extrinsics extrin, [MarshalAs(UnmanagedType.CustomMarshaler, MarshalTypeRef = typeof(ErrorMarshaler))] out object error);
-
-
-        [DllImport(dllName, CallingConvention = CallingConvention.Cdecl)]
-        internal static extern void rs2_get_video_stream_intrinsics(IntPtr from, out Intrinsics intrinsics, [MarshalAs(UnmanagedType.CustomMarshaler, MarshalTypeRef = typeof(ErrorMarshaler))] out object error);
-
-
-        [DllImport(dllName, CallingConvention = CallingConvention.Cdecl)]
-        internal static extern void rs2_get_motion_intrinsics(IntPtr profile, out MotionDeviceIntrinsics intrinsics, [MarshalAs(UnmanagedType.CustomMarshaler, MarshalTypeRef = typeof(ErrorMarshaler))] out object error);
-
-#endregion
-#region rs_device
-        [DllImport(dllName, CallingConvention = CallingConvention.Cdecl)]
-        internal static extern int rs2_get_device_count(IntPtr info_list, [MarshalAs(UnmanagedType.CustomMarshaler, MarshalTypeRef = typeof(ErrorMarshaler))] out object error);
+
+        [DllImport(dllName, CallingConvention = CallingConvention.Cdecl)]
+        internal static extern void rs2_get_video_stream_intrinsics(IntPtr from, out Intrinsics intrinsics, [MarshalAs(UnmanagedType.CustomMarshaler, MarshalTypeRef = typeof(Helpers.ErrorMarshaler))] out object error);
+
+
+        #endregion
+        #region rs_device
+        [DllImport(dllName, CallingConvention = CallingConvention.Cdecl)]
+        internal static extern int rs2_get_device_count(IntPtr info_list, [MarshalAs(UnmanagedType.CustomMarshaler, MarshalTypeRef = typeof(Helpers.ErrorMarshaler))] out object error);
 
 
         [DllImport(dllName, CallingConvention = CallingConvention.Cdecl)]
@@ -493,11 +443,11 @@
 
 
         [DllImport(dllName, CallingConvention = CallingConvention.Cdecl)]
-        internal static extern int rs2_device_list_contains(IntPtr info_list, IntPtr device, [MarshalAs(UnmanagedType.CustomMarshaler, MarshalTypeRef = typeof(ErrorMarshaler))] out object error);
-
-
-        [DllImport(dllName, CallingConvention = CallingConvention.Cdecl)]
-        internal static extern IntPtr rs2_create_device(IntPtr info_list, int index, [MarshalAs(UnmanagedType.CustomMarshaler, MarshalTypeRef = typeof(ErrorMarshaler))] out object error);
+        internal static extern int rs2_device_list_contains(IntPtr info_list, IntPtr device, [MarshalAs(UnmanagedType.CustomMarshaler, MarshalTypeRef = typeof(Helpers.ErrorMarshaler))] out object error);
+
+
+        [DllImport(dllName, CallingConvention = CallingConvention.Cdecl)]
+        internal static extern IntPtr rs2_create_device(IntPtr info_list, int index, [MarshalAs(UnmanagedType.CustomMarshaler, MarshalTypeRef = typeof(Helpers.ErrorMarshaler))] out object error);
 
 
         [DllImport(dllName, CallingConvention = CallingConvention.Cdecl)]
@@ -505,33 +455,37 @@
 
 
         [DllImport(dllName, CallingConvention = CallingConvention.Cdecl)]
-        internal static extern IntPtr rs2_get_device_info(IntPtr device, CameraInfo info, [MarshalAs(UnmanagedType.CustomMarshaler, MarshalTypeRef = typeof(ErrorMarshaler))] out object error);
-
-
-        [DllImport(dllName, CallingConvention = CallingConvention.Cdecl)]
-        internal static extern int rs2_supports_device_info(IntPtr device, CameraInfo info, [MarshalAs(UnmanagedType.CustomMarshaler, MarshalTypeRef = typeof(ErrorMarshaler))] out object error);
-
-
-        [DllImport(dllName, CallingConvention = CallingConvention.Cdecl)]
-        internal static extern void rs2_hardware_reset(IntPtr device, [MarshalAs(UnmanagedType.CustomMarshaler, MarshalTypeRef = typeof(ErrorMarshaler))] out object error);
-
-
-        [DllImport(dllName, CallingConvention = CallingConvention.Cdecl)]
-        internal static extern IntPtr rs2_send_and_receive_raw_data(IntPtr device, IntPtr raw_data_to_send, uint size_of_raw_data_to_send, [MarshalAs(UnmanagedType.CustomMarshaler, MarshalTypeRef = typeof(ErrorMarshaler))] out object error);
-
-
-        [DllImport(dllName, CallingConvention = CallingConvention.Cdecl)]
-        internal static extern int rs2_is_device_extendable_to(IntPtr device, Extension extension, [MarshalAs(UnmanagedType.CustomMarshaler, MarshalTypeRef = typeof(ErrorMarshaler))] out object error);
-
-
-        [DllImport(dllName, CallingConvention = CallingConvention.Cdecl)]
-        internal static extern IntPtr rs2_query_sensors(IntPtr device, [MarshalAs(UnmanagedType.CustomMarshaler, MarshalTypeRef = typeof(ErrorMarshaler))] out object error);
-
-
-#endregion
-#region rs_context
-        [DllImport(dllName, CallingConvention = CallingConvention.Cdecl)]
-        internal static extern IntPtr rs2_create_context(int api_version, [MarshalAs(UnmanagedType.CustomMarshaler, MarshalTypeRef = typeof(ErrorMarshaler))] out object error);
+        internal static extern IntPtr rs2_get_device_info(IntPtr device, CameraInfo info, [MarshalAs(UnmanagedType.CustomMarshaler, MarshalTypeRef = typeof(Helpers.ErrorMarshaler))] out object error);
+
+
+        [DllImport(dllName, CallingConvention = CallingConvention.Cdecl)]
+        internal static extern int rs2_supports_device_info(IntPtr device, CameraInfo info, [MarshalAs(UnmanagedType.CustomMarshaler, MarshalTypeRef = typeof(Helpers.ErrorMarshaler))] out object error);
+
+
+        [DllImport(dllName, CallingConvention = CallingConvention.Cdecl)]
+        internal static extern void rs2_hardware_reset(IntPtr device, [MarshalAs(UnmanagedType.CustomMarshaler, MarshalTypeRef = typeof(Helpers.ErrorMarshaler))] out object error);
+
+
+        [DllImport(dllName, CallingConvention = CallingConvention.Cdecl)]
+        internal static extern IntPtr rs2_send_and_receive_raw_data(IntPtr device, IntPtr raw_data_to_send, uint size_of_raw_data_to_send, [MarshalAs(UnmanagedType.CustomMarshaler, MarshalTypeRef = typeof(Helpers.ErrorMarshaler))] out object error);
+
+
+        [DllImport(dllName, CallingConvention = CallingConvention.Cdecl)]
+        internal static extern void rs2_get_motion_intrinsics(IntPtr device, Stream stream, IntPtr intrinsics, [MarshalAs(UnmanagedType.CustomMarshaler, MarshalTypeRef = typeof(Helpers.ErrorMarshaler))] out object error);
+
+
+        [DllImport(dllName, CallingConvention = CallingConvention.Cdecl)]
+        internal static extern int rs2_is_device_extendable_to(IntPtr device, Extension extension, [MarshalAs(UnmanagedType.CustomMarshaler, MarshalTypeRef = typeof(Helpers.ErrorMarshaler))] out object error);
+
+
+        [DllImport(dllName, CallingConvention = CallingConvention.Cdecl)]
+        internal static extern IntPtr rs2_query_sensors(IntPtr device, [MarshalAs(UnmanagedType.CustomMarshaler, MarshalTypeRef = typeof(Helpers.ErrorMarshaler))] out object error);
+
+
+        #endregion
+        #region rs_context
+        [DllImport(dllName, CallingConvention = CallingConvention.Cdecl)]
+        internal static extern IntPtr rs2_create_context(int api_version, [MarshalAs(UnmanagedType.CustomMarshaler, MarshalTypeRef = typeof(Helpers.ErrorMarshaler))] out object error);
 
 
         [DllImport(dllName, CallingConvention = CallingConvention.Cdecl)]
@@ -539,22 +493,22 @@
 
 
         [DllImport(dllName, CallingConvention = CallingConvention.Cdecl)]
-        internal static extern IntPtr rs2_context_add_device(IntPtr ctx, [MarshalAs(UnmanagedType.LPStr)] string file, [MarshalAs(UnmanagedType.CustomMarshaler, MarshalTypeRef = typeof(ErrorMarshaler))] out object error);
-
-
-        [DllImport(dllName, CallingConvention = CallingConvention.Cdecl)]
-        internal static extern void rs2_context_remove_device(IntPtr ctx, [MarshalAs(UnmanagedType.LPStr)] string file, [MarshalAs(UnmanagedType.CustomMarshaler, MarshalTypeRef = typeof(ErrorMarshaler))] out object error);
-
-
-        [DllImport(dllName, CallingConvention = CallingConvention.Cdecl)]
-        internal static extern IntPtr rs2_query_devices(IntPtr context, [MarshalAs(UnmanagedType.CustomMarshaler, MarshalTypeRef = typeof(ErrorMarshaler))] out object error);
-
-        [DllImport(dllName, CallingConvention = CallingConvention.Cdecl)]
-        internal static extern IntPtr rs2_query_devices_ex(IntPtr context, int mask, [MarshalAs(UnmanagedType.CustomMarshaler, MarshalTypeRef = typeof(ErrorMarshaler))] out object error);
-
-
-        [DllImport(dllName, CallingConvention = CallingConvention.Cdecl)]
-        internal static extern IntPtr rs2_create_device_hub(IntPtr context, [MarshalAs(UnmanagedType.CustomMarshaler, MarshalTypeRef = typeof(ErrorMarshaler))] out object error);
+        internal static extern IntPtr rs2_context_add_device(IntPtr ctx, [MarshalAs(UnmanagedType.LPStr)] string file, [MarshalAs(UnmanagedType.CustomMarshaler, MarshalTypeRef = typeof(Helpers.ErrorMarshaler))] out object error);
+
+
+        [DllImport(dllName, CallingConvention = CallingConvention.Cdecl)]
+        internal static extern void rs2_context_remove_device(IntPtr ctx, [MarshalAs(UnmanagedType.LPStr)] string file, [MarshalAs(UnmanagedType.CustomMarshaler, MarshalTypeRef = typeof(Helpers.ErrorMarshaler))] out object error);
+
+
+        [DllImport(dllName, CallingConvention = CallingConvention.Cdecl)]
+        internal static extern IntPtr rs2_query_devices(IntPtr context, [MarshalAs(UnmanagedType.CustomMarshaler, MarshalTypeRef = typeof(Helpers.ErrorMarshaler))] out object error);
+
+        [DllImport(dllName, CallingConvention = CallingConvention.Cdecl)]
+        internal static extern IntPtr rs2_query_devices_ex(IntPtr context, int mask, [MarshalAs(UnmanagedType.CustomMarshaler, MarshalTypeRef = typeof(Helpers.ErrorMarshaler))] out object error);
+
+
+        [DllImport(dllName, CallingConvention = CallingConvention.Cdecl)]
+        internal static extern IntPtr rs2_create_device_hub(IntPtr context, [MarshalAs(UnmanagedType.CustomMarshaler, MarshalTypeRef = typeof(Helpers.ErrorMarshaler))] out object error);
 
 
         [DllImport(dllName, CallingConvention = CallingConvention.Cdecl)]
@@ -562,20 +516,25 @@
 
 
         [DllImport(dllName, CallingConvention = CallingConvention.Cdecl)]
-        internal static extern IntPtr rs2_device_hub_wait_for_device(IntPtr ctx, IntPtr hub, [MarshalAs(UnmanagedType.CustomMarshaler, MarshalTypeRef = typeof(ErrorMarshaler))] out object error);
-
-
-        [DllImport(dllName, CallingConvention = CallingConvention.Cdecl)]
-        internal static extern int rs2_device_hub_is_device_connected(IntPtr hub, IntPtr device, [MarshalAs(UnmanagedType.CustomMarshaler, MarshalTypeRef = typeof(ErrorMarshaler))] out object error);
-
-        [DllImport(dllName, CallingConvention = CallingConvention.Cdecl)]
-        internal static extern void rs2_set_devices_changed_callback(IntPtr ctx, rs2_devices_changed_callback callback, IntPtr user_data, [MarshalAs(UnmanagedType.CustomMarshaler, MarshalTypeRef = typeof(ErrorMarshaler))] out object error);
-
-
-#endregion
-#region rs
-        [DllImport(dllName, CallingConvention = CallingConvention.Cdecl)]
-        internal static extern int rs2_get_raw_data_size(IntPtr buffer, [MarshalAs(UnmanagedType.CustomMarshaler, MarshalTypeRef = typeof(ErrorMarshaler))] out object error);
+        internal static extern IntPtr rs2_device_hub_wait_for_device(IntPtr ctx, IntPtr hub, [MarshalAs(UnmanagedType.CustomMarshaler, MarshalTypeRef = typeof(Helpers.ErrorMarshaler))] out object error);
+
+
+        [DllImport(dllName, CallingConvention = CallingConvention.Cdecl)]
+        internal static extern int rs2_device_hub_is_device_connected(IntPtr hub, IntPtr device, [MarshalAs(UnmanagedType.CustomMarshaler, MarshalTypeRef = typeof(Helpers.ErrorMarshaler))] out object error);
+
+        [DllImport(dllName, CallingConvention = CallingConvention.Cdecl)]
+        internal static extern void rs2_set_devices_changed_callback(IntPtr ctx, rs2_devices_changed_callback callback, IntPtr user_data, [MarshalAs(UnmanagedType.CustomMarshaler, MarshalTypeRef = typeof(Helpers.ErrorMarshaler))] out object error);
+
+
+        #endregion
+        #region rs_types
+        [DllImport(dllName, CallingConvention = CallingConvention.Cdecl)]
+        internal static extern ExceptionType rs2_get_librealsense_exception_type([MarshalAs(UnmanagedType.CustomMarshaler, MarshalTypeRef = typeof(Helpers.ErrorMarshaler))] out object error);
+
+        #endregion
+        #region rs
+        [DllImport(dllName, CallingConvention = CallingConvention.Cdecl)]
+        internal static extern int rs2_get_raw_data_size(IntPtr buffer, [MarshalAs(UnmanagedType.CustomMarshaler, MarshalTypeRef = typeof(Helpers.ErrorMarshaler))] out object error);
 
 
         [DllImport(dllName, CallingConvention = CallingConvention.Cdecl)]
@@ -583,213 +542,199 @@
 
 
         [DllImport(dllName, CallingConvention = CallingConvention.Cdecl)]
-        internal static extern IntPtr rs2_get_raw_data(IntPtr buffer, [MarshalAs(UnmanagedType.CustomMarshaler, MarshalTypeRef = typeof(ErrorMarshaler))] out object error);
-
-
-        [DllImport(dllName, CallingConvention = CallingConvention.Cdecl)]
-        internal static extern int rs2_get_api_version([MarshalAs(UnmanagedType.CustomMarshaler, MarshalTypeRef = typeof(ErrorMarshaler))] out object error);
-
-
-        [DllImport(dllName, CallingConvention = CallingConvention.Cdecl)]
-        internal static extern void rs2_log_to_console(LogSeverity min_severity, [MarshalAs(UnmanagedType.CustomMarshaler, MarshalTypeRef = typeof(ErrorMarshaler))] out object error);
-
-
-        [DllImport(dllName, CallingConvention = CallingConvention.Cdecl)]
-        internal static extern void rs2_log_to_file(LogSeverity min_severity, [MarshalAs(UnmanagedType.LPStr)] string file_path, [MarshalAs(UnmanagedType.CustomMarshaler, MarshalTypeRef = typeof(ErrorMarshaler))] out object error);
-
-
-        [DllImport(dllName, CallingConvention = CallingConvention.Cdecl)]
-        internal static extern void rs2_log(LogSeverity severity, [MarshalAs(UnmanagedType.LPStr)] string message, [MarshalAs(UnmanagedType.CustomMarshaler, MarshalTypeRef = typeof(ErrorMarshaler))] out object error);
-
-
-        [DllImport(dllName, CallingConvention = CallingConvention.Cdecl)]
-        internal static extern float rs2_depth_frame_get_distance(IntPtr frame_ref, int x, int y, [MarshalAs(UnmanagedType.CustomMarshaler, MarshalTypeRef = typeof(ErrorMarshaler))] out object error);
-
-        [DllImport(dllName, CallingConvention = CallingConvention.Cdecl)]
-        internal static extern float rs2_depth_stereo_frame_get_baseline(IntPtr frame_ref, [MarshalAs(UnmanagedType.CustomMarshaler, MarshalTypeRef = typeof(ErrorMarshaler))] out object error);
-
-        [DllImport(dllName, CallingConvention = CallingConvention.Cdecl)]
-        internal static extern double rs2_get_time([MarshalAs(UnmanagedType.CustomMarshaler, MarshalTypeRef = typeof(ErrorMarshaler))] out object error);
-
-
-#endregion
-#region rs_advanced_mode
-        [DllImport(dllName, CallingConvention = CallingConvention.Cdecl)]
-        internal static extern void rs2_toggle_advanced_mode(IntPtr dev, int enable, [MarshalAs(UnmanagedType.CustomMarshaler, MarshalTypeRef = typeof(ErrorMarshaler))] out object error);
-
-
-        [DllImport(dllName, CallingConvention = CallingConvention.Cdecl)]
-        internal static extern void rs2_is_enabled(IntPtr dev, out int enabled, [MarshalAs(UnmanagedType.CustomMarshaler, MarshalTypeRef = typeof(ErrorMarshaler))] out object error);
-
-
-        [DllImport(dllName, CallingConvention = CallingConvention.Cdecl)]
-        internal static extern void rs2_set_depth_control(IntPtr dev, IntPtr group, [MarshalAs(UnmanagedType.CustomMarshaler, MarshalTypeRef = typeof(ErrorMarshaler))] out object error);
-
-
-        [DllImport(dllName, CallingConvention = CallingConvention.Cdecl)]
-        internal static extern void rs2_get_depth_control(IntPtr dev, IntPtr group, int mode, [MarshalAs(UnmanagedType.CustomMarshaler, MarshalTypeRef = typeof(ErrorMarshaler))] out object error);
-
-
-        [DllImport(dllName, CallingConvention = CallingConvention.Cdecl)]
-        internal static extern void rs2_set_rsm(IntPtr dev, IntPtr group, [MarshalAs(UnmanagedType.CustomMarshaler, MarshalTypeRef = typeof(ErrorMarshaler))] out object error);
-
-
-        [DllImport(dllName, CallingConvention = CallingConvention.Cdecl)]
-        internal static extern void rs2_get_rsm(IntPtr dev, IntPtr group, int mode, [MarshalAs(UnmanagedType.CustomMarshaler, MarshalTypeRef = typeof(ErrorMarshaler))] out object error);
-
-
-        [DllImport(dllName, CallingConvention = CallingConvention.Cdecl)]
-        internal static extern void rs2_set_rau_support_vector_control(IntPtr dev, IntPtr group, [MarshalAs(UnmanagedType.CustomMarshaler, MarshalTypeRef = typeof(ErrorMarshaler))] out object error);
-
-
-        [DllImport(dllName, CallingConvention = CallingConvention.Cdecl)]
-        internal static extern void rs2_get_rau_support_vector_control(IntPtr dev, IntPtr group, int mode, [MarshalAs(UnmanagedType.CustomMarshaler, MarshalTypeRef = typeof(ErrorMarshaler))] out object error);
-
-
-        [DllImport(dllName, CallingConvention = CallingConvention.Cdecl)]
-        internal static extern void rs2_set_color_control(IntPtr dev, IntPtr group, [MarshalAs(UnmanagedType.CustomMarshaler, MarshalTypeRef = typeof(ErrorMarshaler))] out object error);
-
-
-        [DllImport(dllName, CallingConvention = CallingConvention.Cdecl)]
-        internal static extern void rs2_get_color_control(IntPtr dev, IntPtr group, int mode, [MarshalAs(UnmanagedType.CustomMarshaler, MarshalTypeRef = typeof(ErrorMarshaler))] out object error);
-
-
-        [DllImport(dllName, CallingConvention = CallingConvention.Cdecl)]
-        internal static extern void rs2_set_rau_thresholds_control(IntPtr dev, IntPtr group, [MarshalAs(UnmanagedType.CustomMarshaler, MarshalTypeRef = typeof(ErrorMarshaler))] out object error);
-
-
-        [DllImport(dllName, CallingConvention = CallingConvention.Cdecl)]
-        internal static extern void rs2_get_rau_thresholds_control(IntPtr dev, IntPtr group, int mode, [MarshalAs(UnmanagedType.CustomMarshaler, MarshalTypeRef = typeof(ErrorMarshaler))] out object error);
-
-
-        [DllImport(dllName, CallingConvention = CallingConvention.Cdecl)]
-        internal static extern void rs2_set_slo_color_thresholds_control(IntPtr dev, IntPtr group, [MarshalAs(UnmanagedType.CustomMarshaler, MarshalTypeRef = typeof(ErrorMarshaler))] out object error);
-
-
-        [DllImport(dllName, CallingConvention = CallingConvention.Cdecl)]
-        internal static extern void rs2_get_slo_color_thresholds_control(IntPtr dev, IntPtr group, int mode, [MarshalAs(UnmanagedType.CustomMarshaler, MarshalTypeRef = typeof(ErrorMarshaler))] out object error);
-
-
-        [DllImport(dllName, CallingConvention = CallingConvention.Cdecl)]
-        internal static extern void rs2_set_slo_penalty_control(IntPtr dev, IntPtr group, [MarshalAs(UnmanagedType.CustomMarshaler, MarshalTypeRef = typeof(ErrorMarshaler))] out object error);
-
-
-        [DllImport(dllName, CallingConvention = CallingConvention.Cdecl)]
-        internal static extern void rs2_get_slo_penalty_control(IntPtr dev, IntPtr group, int mode, [MarshalAs(UnmanagedType.CustomMarshaler, MarshalTypeRef = typeof(ErrorMarshaler))] out object error);
-
-
-        [DllImport(dllName, CallingConvention = CallingConvention.Cdecl)]
-        internal static extern void rs2_set_hdad(IntPtr dev, IntPtr group, [MarshalAs(UnmanagedType.CustomMarshaler, MarshalTypeRef = typeof(ErrorMarshaler))] out object error);
-
-
-        [DllImport(dllName, CallingConvention = CallingConvention.Cdecl)]
-        internal static extern void rs2_get_hdad(IntPtr dev, IntPtr group, int mode, [MarshalAs(UnmanagedType.CustomMarshaler, MarshalTypeRef = typeof(ErrorMarshaler))] out object error);
-
-
-        [DllImport(dllName, CallingConvention = CallingConvention.Cdecl)]
-        internal static extern void rs2_set_color_correction(IntPtr dev, IntPtr group, [MarshalAs(UnmanagedType.CustomMarshaler, MarshalTypeRef = typeof(ErrorMarshaler))] out object error);
-
-
-        [DllImport(dllName, CallingConvention = CallingConvention.Cdecl)]
-        internal static extern void rs2_get_color_correction(IntPtr dev, IntPtr group, int mode, [MarshalAs(UnmanagedType.CustomMarshaler, MarshalTypeRef = typeof(ErrorMarshaler))] out object error);
-
-
-        [DllImport(dllName, CallingConvention = CallingConvention.Cdecl)]
-        internal static extern void rs2_set_depth_table(IntPtr dev, IntPtr group, [MarshalAs(UnmanagedType.CustomMarshaler, MarshalTypeRef = typeof(ErrorMarshaler))] out object error);
-
-
-        [DllImport(dllName, CallingConvention = CallingConvention.Cdecl)]
-        internal static extern void rs2_get_depth_table(IntPtr dev, IntPtr group, int mode, [MarshalAs(UnmanagedType.CustomMarshaler, MarshalTypeRef = typeof(ErrorMarshaler))] out object error);
-
-
-        [DllImport(dllName, CallingConvention = CallingConvention.Cdecl)]
-        internal static extern void rs2_set_ae_control(IntPtr dev, IntPtr group, [MarshalAs(UnmanagedType.CustomMarshaler, MarshalTypeRef = typeof(ErrorMarshaler))] out object error);
-
-
-        [DllImport(dllName, CallingConvention = CallingConvention.Cdecl)]
-        internal static extern void rs2_get_ae_control(IntPtr dev, IntPtr group, int mode, [MarshalAs(UnmanagedType.CustomMarshaler, MarshalTypeRef = typeof(ErrorMarshaler))] out object error);
-
-
-        [DllImport(dllName, CallingConvention = CallingConvention.Cdecl)]
-        internal static extern void rs2_set_census(IntPtr dev, IntPtr group, [MarshalAs(UnmanagedType.CustomMarshaler, MarshalTypeRef = typeof(ErrorMarshaler))] out object error);
-
-
-        [DllImport(dllName, CallingConvention = CallingConvention.Cdecl)]
-        internal static extern void rs2_get_census(IntPtr dev, IntPtr group, int mode, [MarshalAs(UnmanagedType.CustomMarshaler, MarshalTypeRef = typeof(ErrorMarshaler))] out object error);
-
-
-        [DllImport(dllName, CallingConvention = CallingConvention.Cdecl)]
-        internal static extern void rs2_load_json(IntPtr dev, [MarshalAs(UnmanagedType.LPStr)] string json_content, uint content_size, [MarshalAs(UnmanagedType.CustomMarshaler, MarshalTypeRef = typeof(ErrorMarshaler))] out object error);
-
-
-        [DllImport(dllName, CallingConvention = CallingConvention.Cdecl)]
-        internal static extern IntPtr rs2_serialize_json(IntPtr dev, [MarshalAs(UnmanagedType.CustomMarshaler, MarshalTypeRef = typeof(ErrorMarshaler))] out object error);
-
-
-#endregion
-#region rs_internal
-        [DllImport(dllName, CallingConvention = CallingConvention.Cdecl)]
-        internal static extern IntPtr rs2_create_recording_context(int api_version, [MarshalAs(UnmanagedType.LPStr)] string filename, [MarshalAs(UnmanagedType.LPStr)] string section, RecordingMode mode, [MarshalAs(UnmanagedType.CustomMarshaler, MarshalTypeRef = typeof(ErrorMarshaler))] out object error);
-
-
-        [DllImport(dllName, CallingConvention = CallingConvention.Cdecl)]
-        internal static extern IntPtr rs2_create_mock_context(int api_version, [MarshalAs(UnmanagedType.LPStr)] string filename, [MarshalAs(UnmanagedType.LPStr)] string section, [MarshalAs(UnmanagedType.LPStr)] string min_api_version, [MarshalAs(UnmanagedType.CustomMarshaler, MarshalTypeRef = typeof(ErrorMarshaler))] out object error);
-
-        [DllImport(dllName, CallingConvention = CallingConvention.Cdecl)]
-        internal static extern IntPtr rs2_create_software_device([MarshalAs(UnmanagedType.CustomMarshaler, MarshalTypeRef = typeof(ErrorMarshaler))] out object error);
-
-        [DllImport(dllName, CallingConvention = CallingConvention.Cdecl)]
-        internal static extern IntPtr rs2_software_device_add_sensor(IntPtr dev, [MarshalAs(UnmanagedType.LPStr)] string sensor_name, [MarshalAs(UnmanagedType.CustomMarshaler, MarshalTypeRef = typeof(ErrorMarshaler))] out object error);
-
-        [DllImport(dllName, CallingConvention = CallingConvention.Cdecl)]
-        internal static extern void rs2_software_sensor_on_video_frame(IntPtr sensor, SoftwareVideoFrame frame, [MarshalAs(UnmanagedType.CustomMarshaler, MarshalTypeRef = typeof(ErrorMarshaler))] out object error);
-
-        [DllImport(dllName, CallingConvention = CallingConvention.Cdecl)]
-        internal static extern void rs2_software_sensor_on_motion_frame(IntPtr sensor, SoftwareMotionFrame frame, [MarshalAs(UnmanagedType.CustomMarshaler, MarshalTypeRef = typeof(ErrorMarshaler))] out object error);
-
-        [DllImport(dllName, CallingConvention = CallingConvention.Cdecl)]
-        internal static extern void rs2_software_sensor_on_pose_frame(IntPtr sensor, SoftwarePoseFrame frame, [MarshalAs(UnmanagedType.CustomMarshaler, MarshalTypeRef = typeof(ErrorMarshaler))] out object error);
-
-        [DllImport(dllName, CallingConvention = CallingConvention.Cdecl)]
-        internal static extern void rs2_software_sensor_set_metadata(IntPtr sensor, long value, FrameMetadataValue type, [MarshalAs(UnmanagedType.CustomMarshaler, MarshalTypeRef = typeof(ErrorMarshaler))] out object error);
-
-        [DllImport(dllName, CallingConvention = CallingConvention.Cdecl)]
-        internal static extern void rs2_software_device_create_matcher(IntPtr dev, Matchers matcher, [MarshalAs(UnmanagedType.CustomMarshaler, MarshalTypeRef = typeof(ErrorMarshaler))] out object error);
-
-        [DllImport(dllName, CallingConvention = CallingConvention.Cdecl)]
-        internal static extern IntPtr rs2_software_sensor_add_video_stream(IntPtr sensor, SoftwareVideoStream video_stream, [MarshalAs(UnmanagedType.CustomMarshaler, MarshalTypeRef = typeof(ErrorMarshaler))] out object error);
-
-        [DllImport(dllName, CallingConvention = CallingConvention.Cdecl)]
-        internal static extern IntPtr rs2_software_sensor_add_motion_stream(IntPtr sensor, SoftwareMotionStream motion_stream, [MarshalAs(UnmanagedType.CustomMarshaler, MarshalTypeRef = typeof(ErrorMarshaler))] out object error);
-
-        [DllImport(dllName, CallingConvention = CallingConvention.Cdecl)]
-        internal static extern IntPtr rs2_software_sensor_add_pose_stream(IntPtr sensor, SoftwarePoseStream pose_stream, [MarshalAs(UnmanagedType.CustomMarshaler, MarshalTypeRef = typeof(ErrorMarshaler))] out object error);
-
-        [DllImport(dllName, CallingConvention = CallingConvention.Cdecl)]
-        internal static extern void rs2_software_sensor_add_read_only_option(IntPtr sensor, Option option, float val, [MarshalAs(UnmanagedType.CustomMarshaler, MarshalTypeRef = typeof(ErrorMarshaler))] out object error);
-
-        [DllImport(dllName, CallingConvention = CallingConvention.Cdecl)]
-        internal static extern void rs2_software_sensor_update_read_only_option(IntPtr sensor, Option option, float val, [MarshalAs(UnmanagedType.CustomMarshaler, MarshalTypeRef = typeof(ErrorMarshaler))] out object error);
-
-#endregion
-#region rs_pipeline
-        [DllImport(dllName, CallingConvention = CallingConvention.Cdecl)]
-        internal static extern IntPtr rs2_create_pipeline(IntPtr ctx, [MarshalAs(UnmanagedType.CustomMarshaler, MarshalTypeRef = typeof(ErrorMarshaler))] out object error);
-
-
-        [DllImport(dllName, CallingConvention = CallingConvention.Cdecl)]
-        internal static extern void rs2_pipeline_stop(IntPtr pipe, [MarshalAs(UnmanagedType.CustomMarshaler, MarshalTypeRef = typeof(ErrorMarshaler))] out object error);
-
-
-        [DllImport(dllName, CallingConvention = CallingConvention.Cdecl)]
-        internal static extern IntPtr rs2_pipeline_wait_for_frames(IntPtr pipe, uint timeout_ms, [MarshalAs(UnmanagedType.CustomMarshaler, MarshalTypeRef = typeof(ErrorMarshaler))] out object error);
+        internal static extern IntPtr rs2_get_raw_data(IntPtr buffer, [MarshalAs(UnmanagedType.CustomMarshaler, MarshalTypeRef = typeof(Helpers.ErrorMarshaler))] out object error);
+
+
+        [DllImport(dllName, CallingConvention = CallingConvention.Cdecl)]
+        internal static extern int rs2_get_api_version([MarshalAs(UnmanagedType.CustomMarshaler, MarshalTypeRef = typeof(Helpers.ErrorMarshaler))] out object error);
+
+
+        [DllImport(dllName, CallingConvention = CallingConvention.Cdecl)]
+        internal static extern void rs2_log_to_console(LogSeverity min_severity, [MarshalAs(UnmanagedType.CustomMarshaler, MarshalTypeRef = typeof(Helpers.ErrorMarshaler))] out object error);
+
+
+        [DllImport(dllName, CallingConvention = CallingConvention.Cdecl)]
+        internal static extern void rs2_log_to_file(LogSeverity min_severity, [MarshalAs(UnmanagedType.LPStr)] string file_path, [MarshalAs(UnmanagedType.CustomMarshaler, MarshalTypeRef = typeof(Helpers.ErrorMarshaler))] out object error);
+
+
+        [DllImport(dllName, CallingConvention = CallingConvention.Cdecl)]
+        internal static extern void rs2_log(LogSeverity severity, [MarshalAs(UnmanagedType.LPStr)] string message, [MarshalAs(UnmanagedType.CustomMarshaler, MarshalTypeRef = typeof(Helpers.ErrorMarshaler))] out object error);
+
+
+        [DllImport(dllName, CallingConvention = CallingConvention.Cdecl)]
+        internal static extern float rs2_depth_frame_get_distance(IntPtr frame_ref, int x, int y, [MarshalAs(UnmanagedType.CustomMarshaler, MarshalTypeRef = typeof(Helpers.ErrorMarshaler))] out object error);
+
+
+        [DllImport(dllName, CallingConvention = CallingConvention.Cdecl)]
+        internal static extern double rs2_get_time([MarshalAs(UnmanagedType.CustomMarshaler, MarshalTypeRef = typeof(Helpers.ErrorMarshaler))] out object error);
+
+
+        #endregion
+        #region rs_advanced_mode
+        [DllImport(dllName, CallingConvention = CallingConvention.Cdecl)]
+        internal static extern void rs2_toggle_advanced_mode(IntPtr dev, int enable, [MarshalAs(UnmanagedType.CustomMarshaler, MarshalTypeRef = typeof(Helpers.ErrorMarshaler))] out object error);
+
+
+        [DllImport(dllName, CallingConvention = CallingConvention.Cdecl)]
+        internal static extern void rs2_is_enabled(IntPtr dev, out int enabled, [MarshalAs(UnmanagedType.CustomMarshaler, MarshalTypeRef = typeof(Helpers.ErrorMarshaler))] out object error);
+
+
+        [DllImport(dllName, CallingConvention = CallingConvention.Cdecl)]
+        internal static extern void rs2_set_depth_control(IntPtr dev, IntPtr group, [MarshalAs(UnmanagedType.CustomMarshaler, MarshalTypeRef = typeof(Helpers.ErrorMarshaler))] out object error);
+
+
+        [DllImport(dllName, CallingConvention = CallingConvention.Cdecl)]
+        internal static extern void rs2_get_depth_control(IntPtr dev, IntPtr group, int mode, [MarshalAs(UnmanagedType.CustomMarshaler, MarshalTypeRef = typeof(Helpers.ErrorMarshaler))] out object error);
+
+
+        [DllImport(dllName, CallingConvention = CallingConvention.Cdecl)]
+        internal static extern void rs2_set_rsm(IntPtr dev, IntPtr group, [MarshalAs(UnmanagedType.CustomMarshaler, MarshalTypeRef = typeof(Helpers.ErrorMarshaler))] out object error);
+
+
+        [DllImport(dllName, CallingConvention = CallingConvention.Cdecl)]
+        internal static extern void rs2_get_rsm(IntPtr dev, IntPtr group, int mode, [MarshalAs(UnmanagedType.CustomMarshaler, MarshalTypeRef = typeof(Helpers.ErrorMarshaler))] out object error);
+
+
+        [DllImport(dllName, CallingConvention = CallingConvention.Cdecl)]
+        internal static extern void rs2_set_rau_support_vector_control(IntPtr dev, IntPtr group, [MarshalAs(UnmanagedType.CustomMarshaler, MarshalTypeRef = typeof(Helpers.ErrorMarshaler))] out object error);
+
+
+        [DllImport(dllName, CallingConvention = CallingConvention.Cdecl)]
+        internal static extern void rs2_get_rau_support_vector_control(IntPtr dev, IntPtr group, int mode, [MarshalAs(UnmanagedType.CustomMarshaler, MarshalTypeRef = typeof(Helpers.ErrorMarshaler))] out object error);
+
+
+        [DllImport(dllName, CallingConvention = CallingConvention.Cdecl)]
+        internal static extern void rs2_set_color_control(IntPtr dev, IntPtr group, [MarshalAs(UnmanagedType.CustomMarshaler, MarshalTypeRef = typeof(Helpers.ErrorMarshaler))] out object error);
+
+
+        [DllImport(dllName, CallingConvention = CallingConvention.Cdecl)]
+        internal static extern void rs2_get_color_control(IntPtr dev, IntPtr group, int mode, [MarshalAs(UnmanagedType.CustomMarshaler, MarshalTypeRef = typeof(Helpers.ErrorMarshaler))] out object error);
+
+
+        [DllImport(dllName, CallingConvention = CallingConvention.Cdecl)]
+        internal static extern void rs2_set_rau_thresholds_control(IntPtr dev, IntPtr group, [MarshalAs(UnmanagedType.CustomMarshaler, MarshalTypeRef = typeof(Helpers.ErrorMarshaler))] out object error);
+
+
+        [DllImport(dllName, CallingConvention = CallingConvention.Cdecl)]
+        internal static extern void rs2_get_rau_thresholds_control(IntPtr dev, IntPtr group, int mode, [MarshalAs(UnmanagedType.CustomMarshaler, MarshalTypeRef = typeof(Helpers.ErrorMarshaler))] out object error);
+
+
+        [DllImport(dllName, CallingConvention = CallingConvention.Cdecl)]
+        internal static extern void rs2_set_slo_color_thresholds_control(IntPtr dev, IntPtr group, [MarshalAs(UnmanagedType.CustomMarshaler, MarshalTypeRef = typeof(Helpers.ErrorMarshaler))] out object error);
+
+
+        [DllImport(dllName, CallingConvention = CallingConvention.Cdecl)]
+        internal static extern void rs2_get_slo_color_thresholds_control(IntPtr dev, IntPtr group, int mode, [MarshalAs(UnmanagedType.CustomMarshaler, MarshalTypeRef = typeof(Helpers.ErrorMarshaler))] out object error);
+
+
+        [DllImport(dllName, CallingConvention = CallingConvention.Cdecl)]
+        internal static extern void rs2_set_slo_penalty_control(IntPtr dev, IntPtr group, [MarshalAs(UnmanagedType.CustomMarshaler, MarshalTypeRef = typeof(Helpers.ErrorMarshaler))] out object error);
+
+
+        [DllImport(dllName, CallingConvention = CallingConvention.Cdecl)]
+        internal static extern void rs2_get_slo_penalty_control(IntPtr dev, IntPtr group, int mode, [MarshalAs(UnmanagedType.CustomMarshaler, MarshalTypeRef = typeof(Helpers.ErrorMarshaler))] out object error);
+
+
+        [DllImport(dllName, CallingConvention = CallingConvention.Cdecl)]
+        internal static extern void rs2_set_hdad(IntPtr dev, IntPtr group, [MarshalAs(UnmanagedType.CustomMarshaler, MarshalTypeRef = typeof(Helpers.ErrorMarshaler))] out object error);
+
+
+        [DllImport(dllName, CallingConvention = CallingConvention.Cdecl)]
+        internal static extern void rs2_get_hdad(IntPtr dev, IntPtr group, int mode, [MarshalAs(UnmanagedType.CustomMarshaler, MarshalTypeRef = typeof(Helpers.ErrorMarshaler))] out object error);
+
+
+        [DllImport(dllName, CallingConvention = CallingConvention.Cdecl)]
+        internal static extern void rs2_set_color_correction(IntPtr dev, IntPtr group, [MarshalAs(UnmanagedType.CustomMarshaler, MarshalTypeRef = typeof(Helpers.ErrorMarshaler))] out object error);
+
+
+        [DllImport(dllName, CallingConvention = CallingConvention.Cdecl)]
+        internal static extern void rs2_get_color_correction(IntPtr dev, IntPtr group, int mode, [MarshalAs(UnmanagedType.CustomMarshaler, MarshalTypeRef = typeof(Helpers.ErrorMarshaler))] out object error);
+
+
+        [DllImport(dllName, CallingConvention = CallingConvention.Cdecl)]
+        internal static extern void rs2_set_depth_table(IntPtr dev, IntPtr group, [MarshalAs(UnmanagedType.CustomMarshaler, MarshalTypeRef = typeof(Helpers.ErrorMarshaler))] out object error);
+
+
+        [DllImport(dllName, CallingConvention = CallingConvention.Cdecl)]
+        internal static extern void rs2_get_depth_table(IntPtr dev, IntPtr group, int mode, [MarshalAs(UnmanagedType.CustomMarshaler, MarshalTypeRef = typeof(Helpers.ErrorMarshaler))] out object error);
+
+
+        [DllImport(dllName, CallingConvention = CallingConvention.Cdecl)]
+        internal static extern void rs2_set_ae_control(IntPtr dev, IntPtr group, [MarshalAs(UnmanagedType.CustomMarshaler, MarshalTypeRef = typeof(Helpers.ErrorMarshaler))] out object error);
+
+
+        [DllImport(dllName, CallingConvention = CallingConvention.Cdecl)]
+        internal static extern void rs2_get_ae_control(IntPtr dev, IntPtr group, int mode, [MarshalAs(UnmanagedType.CustomMarshaler, MarshalTypeRef = typeof(Helpers.ErrorMarshaler))] out object error);
+
+
+        [DllImport(dllName, CallingConvention = CallingConvention.Cdecl)]
+        internal static extern void rs2_set_census(IntPtr dev, IntPtr group, [MarshalAs(UnmanagedType.CustomMarshaler, MarshalTypeRef = typeof(Helpers.ErrorMarshaler))] out object error);
+
+
+        [DllImport(dllName, CallingConvention = CallingConvention.Cdecl)]
+        internal static extern void rs2_get_census(IntPtr dev, IntPtr group, int mode, [MarshalAs(UnmanagedType.CustomMarshaler, MarshalTypeRef = typeof(Helpers.ErrorMarshaler))] out object error);
+
+
+        [DllImport(dllName, CallingConvention = CallingConvention.Cdecl)]
+        internal static extern void rs2_load_json(IntPtr dev, [MarshalAs(UnmanagedType.LPStr)] string json_content, uint content_size, [MarshalAs(UnmanagedType.CustomMarshaler, MarshalTypeRef = typeof(Helpers.ErrorMarshaler))] out object error);
+
+
+        [DllImport(dllName, CallingConvention = CallingConvention.Cdecl)]
+        internal static extern IntPtr rs2_serialize_json(IntPtr dev, [MarshalAs(UnmanagedType.CustomMarshaler, MarshalTypeRef = typeof(Helpers.ErrorMarshaler))] out object error);
+
+
+        #endregion
+        #region rs_internal
+        [DllImport(dllName, CallingConvention = CallingConvention.Cdecl)]
+        internal static extern IntPtr rs2_create_recording_context(int api_version, [MarshalAs(UnmanagedType.LPStr)] string filename, [MarshalAs(UnmanagedType.LPStr)] string section, RecordingMode mode, [MarshalAs(UnmanagedType.CustomMarshaler, MarshalTypeRef = typeof(Helpers.ErrorMarshaler))] out object error);
+
+
+        [DllImport(dllName, CallingConvention = CallingConvention.Cdecl)]
+        internal static extern IntPtr rs2_create_mock_context(int api_version, [MarshalAs(UnmanagedType.LPStr)] string filename, [MarshalAs(UnmanagedType.LPStr)] string section, [MarshalAs(UnmanagedType.LPStr)] string min_api_version, [MarshalAs(UnmanagedType.CustomMarshaler, MarshalTypeRef = typeof(Helpers.ErrorMarshaler))] out object error);
+
+        [DllImport(dllName, CallingConvention = CallingConvention.Cdecl)]
+        internal static extern IntPtr rs2_create_software_device([MarshalAs(UnmanagedType.CustomMarshaler, MarshalTypeRef = typeof(Helpers.ErrorMarshaler))] out object error);
+
+        [DllImport(dllName, CallingConvention = CallingConvention.Cdecl)]
+        internal static extern IntPtr rs2_software_device_add_sensor(IntPtr dev, [MarshalAs(UnmanagedType.LPStr)] string sensor_name, [MarshalAs(UnmanagedType.CustomMarshaler, MarshalTypeRef = typeof(Helpers.ErrorMarshaler))] out object error);
+
+        [DllImport(dllName, CallingConvention = CallingConvention.Cdecl)]
+        internal static extern void rs2_software_sensor_on_video_frame(IntPtr sensor, SoftwareVideoFrame frame, [MarshalAs(UnmanagedType.CustomMarshaler, MarshalTypeRef = typeof(Helpers.ErrorMarshaler))] out object error);
+
+        [DllImport(dllName, CallingConvention = CallingConvention.Cdecl)]
+        internal static extern void rs2_software_sensor_set_metadata(IntPtr sensor, long value, FrameMetadataValue type, [MarshalAs(UnmanagedType.CustomMarshaler, MarshalTypeRef = typeof(Helpers.ErrorMarshaler))] out object error);
+
+        [DllImport(dllName, CallingConvention = CallingConvention.Cdecl)]
+        internal static extern void rs2_software_device_create_matcher(IntPtr dev, Matchers matcher, [MarshalAs(UnmanagedType.CustomMarshaler, MarshalTypeRef = typeof(Helpers.ErrorMarshaler))] out object error);
+
+        [DllImport(dllName, CallingConvention = CallingConvention.Cdecl)]
+        internal static extern IntPtr rs2_software_sensor_add_video_stream(IntPtr sensor, VideoStream video_stream, [MarshalAs(UnmanagedType.CustomMarshaler, MarshalTypeRef = typeof(Helpers.ErrorMarshaler))] out object error);
+
+        [DllImport(dllName, CallingConvention = CallingConvention.Cdecl)]
+        internal static extern void rs2_software_sensor_add_read_only_option(IntPtr sensor, Option option, float val, [MarshalAs(UnmanagedType.CustomMarshaler, MarshalTypeRef = typeof(Helpers.ErrorMarshaler))] out object error);
+
+        [DllImport(dllName, CallingConvention = CallingConvention.Cdecl)]
+        internal static extern void rs2_software_sensor_update_read_only_option(IntPtr sensor, Option option, float val, [MarshalAs(UnmanagedType.CustomMarshaler, MarshalTypeRef = typeof(Helpers.ErrorMarshaler))] out object error);
+
+        #endregion
+        #region rs_pipeline
+        [DllImport(dllName, CallingConvention = CallingConvention.Cdecl)]
+        internal static extern IntPtr rs2_create_pipeline(IntPtr ctx, [MarshalAs(UnmanagedType.CustomMarshaler, MarshalTypeRef = typeof(Helpers.ErrorMarshaler))] out object error);
+
+
+        [DllImport(dllName, CallingConvention = CallingConvention.Cdecl)]
+        internal static extern void rs2_pipeline_stop(IntPtr pipe, [MarshalAs(UnmanagedType.CustomMarshaler, MarshalTypeRef = typeof(Helpers.ErrorMarshaler))] out object error);
+
+
+        [DllImport(dllName, CallingConvention = CallingConvention.Cdecl)]
+        internal static extern IntPtr rs2_pipeline_wait_for_frames(IntPtr pipe, uint timeout_ms, [MarshalAs(UnmanagedType.CustomMarshaler, MarshalTypeRef = typeof(Helpers.ErrorMarshaler))] out object error);
 
 
         [DllImport(dllName, CallingConvention = CallingConvention.Cdecl)]
         internal static extern int rs2_pipeline_poll_for_frames(IntPtr pipe,
             //[Out, MarshalAs(UnmanagedType.CustomMarshaler, MarshalTypeRef = typeof(FrameSetMarshaler))] out FrameSet output_frame,
             out IntPtr output_frame,
-            [MarshalAs(UnmanagedType.CustomMarshaler, MarshalTypeRef = typeof(ErrorMarshaler))] out object error);
+            [MarshalAs(UnmanagedType.CustomMarshaler, MarshalTypeRef = typeof(Helpers.ErrorMarshaler))] out object error);
 
 
         [DllImport(dllName, CallingConvention = CallingConvention.Cdecl)]
@@ -797,36 +742,36 @@
 
 
         [DllImport(dllName, CallingConvention = CallingConvention.Cdecl)]
-        internal static extern IntPtr rs2_pipeline_start(IntPtr pipe, [MarshalAs(UnmanagedType.CustomMarshaler, MarshalTypeRef = typeof(ErrorMarshaler))] out object error);
-
-
-        [DllImport(dllName, CallingConvention = CallingConvention.Cdecl)]
-        internal static extern IntPtr rs2_pipeline_start_with_config(IntPtr pipe, IntPtr config, [MarshalAs(UnmanagedType.CustomMarshaler, MarshalTypeRef = typeof(ErrorMarshaler))] out object error);
+        internal static extern IntPtr rs2_pipeline_start(IntPtr pipe, [MarshalAs(UnmanagedType.CustomMarshaler, MarshalTypeRef = typeof(Helpers.ErrorMarshaler))] out object error);
+
+
+        [DllImport(dllName, CallingConvention = CallingConvention.Cdecl)]
+        internal static extern IntPtr rs2_pipeline_start_with_config(IntPtr pipe, IntPtr config, [MarshalAs(UnmanagedType.CustomMarshaler, MarshalTypeRef = typeof(Helpers.ErrorMarshaler))] out object error);
 
         [DllImport(dllName, CallingConvention = CallingConvention.Cdecl)]
         internal static extern IntPtr rs2_pipeline_start_with_callback(IntPtr pipe,
             [MarshalAs(UnmanagedType.FunctionPtr)] frame_callback on_frame,
             IntPtr user, [MarshalAs(UnmanagedType.CustomMarshaler,
-            MarshalTypeRef = typeof(ErrorMarshaler))] out object error);
+            MarshalTypeRef = typeof(Helpers.ErrorMarshaler))] out object error);
 
 
         [DllImport(dllName, CallingConvention = CallingConvention.Cdecl)]
         internal static extern IntPtr rs2_pipeline_start_with_config_and_callback(IntPtr pipe, IntPtr config,
             [MarshalAs(UnmanagedType.FunctionPtr)] frame_callback on_frame,
             IntPtr user, [MarshalAs(UnmanagedType.CustomMarshaler,
-            MarshalTypeRef = typeof(ErrorMarshaler))] out object error);
-
-
-        [DllImport(dllName, CallingConvention = CallingConvention.Cdecl)]
-        internal static extern IntPtr rs2_pipeline_get_active_profile(IntPtr pipe, [MarshalAs(UnmanagedType.CustomMarshaler, MarshalTypeRef = typeof(ErrorMarshaler))] out object error);
-
-
-        [DllImport(dllName, CallingConvention = CallingConvention.Cdecl)]
-        internal static extern IntPtr rs2_pipeline_profile_get_device(IntPtr profile, [MarshalAs(UnmanagedType.CustomMarshaler, MarshalTypeRef = typeof(ErrorMarshaler))] out object error);
-
-
-        [DllImport(dllName, CallingConvention = CallingConvention.Cdecl)]
-        internal static extern IntPtr rs2_pipeline_profile_get_streams(IntPtr profile, [MarshalAs(UnmanagedType.CustomMarshaler, MarshalTypeRef = typeof(ErrorMarshaler))] out object error);
+            MarshalTypeRef = typeof(Helpers.ErrorMarshaler))] out object error);
+
+
+        [DllImport(dllName, CallingConvention = CallingConvention.Cdecl)]
+        internal static extern IntPtr rs2_pipeline_get_active_profile(IntPtr pipe, [MarshalAs(UnmanagedType.CustomMarshaler, MarshalTypeRef = typeof(Helpers.ErrorMarshaler))] out object error);
+
+
+        [DllImport(dllName, CallingConvention = CallingConvention.Cdecl)]
+        internal static extern IntPtr rs2_pipeline_profile_get_device(IntPtr profile, [MarshalAs(UnmanagedType.CustomMarshaler, MarshalTypeRef = typeof(Helpers.ErrorMarshaler))] out object error);
+
+
+        [DllImport(dllName, CallingConvention = CallingConvention.Cdecl)]
+        internal static extern IntPtr rs2_pipeline_profile_get_streams(IntPtr profile, [MarshalAs(UnmanagedType.CustomMarshaler, MarshalTypeRef = typeof(Helpers.ErrorMarshaler))] out object error);
 
 
         [DllImport(dllName, CallingConvention = CallingConvention.Cdecl)]
@@ -834,7 +779,7 @@
 
 
         [DllImport(dllName, CallingConvention = CallingConvention.Cdecl)]
-        internal static extern IntPtr rs2_create_config([MarshalAs(UnmanagedType.CustomMarshaler, MarshalTypeRef = typeof(ErrorMarshaler))] out object error);
+        internal static extern IntPtr rs2_create_config([MarshalAs(UnmanagedType.CustomMarshaler, MarshalTypeRef = typeof(Helpers.ErrorMarshaler))] out object error);
 
 
         [DllImport(dllName, CallingConvention = CallingConvention.Cdecl)]
@@ -842,48 +787,48 @@
 
 
         [DllImport(dllName, CallingConvention = CallingConvention.Cdecl)]
-        internal static extern void rs2_config_enable_stream(IntPtr config, Stream stream, int index, int width, int height, Format format, int framerate, [MarshalAs(UnmanagedType.CustomMarshaler, MarshalTypeRef = typeof(ErrorMarshaler))] out object error);
-
-
-        [DllImport(dllName, CallingConvention = CallingConvention.Cdecl)]
-        internal static extern void rs2_config_enable_all_stream(IntPtr config, [MarshalAs(UnmanagedType.CustomMarshaler, MarshalTypeRef = typeof(ErrorMarshaler))] out object error);
-
-
-        [DllImport(dllName, CallingConvention = CallingConvention.Cdecl)]
-        internal static extern void rs2_config_enable_device(IntPtr config, [MarshalAs(UnmanagedType.LPStr)] string serial, [MarshalAs(UnmanagedType.CustomMarshaler, MarshalTypeRef = typeof(ErrorMarshaler))] out object error);
-
-
-        [DllImport(dllName, CallingConvention = CallingConvention.Cdecl)]
-        internal static extern void rs2_config_enable_device_from_file(IntPtr config, [MarshalAs(UnmanagedType.LPStr)] string file, [MarshalAs(UnmanagedType.CustomMarshaler, MarshalTypeRef = typeof(ErrorMarshaler))] out object error);
-
-
-        [DllImport(dllName, CallingConvention = CallingConvention.Cdecl)]
-        internal static extern void rs2_config_enable_record_to_file(IntPtr config, [MarshalAs(UnmanagedType.LPStr)] string file, [MarshalAs(UnmanagedType.CustomMarshaler, MarshalTypeRef = typeof(ErrorMarshaler))] out object error);
-
-
-        [DllImport(dllName, CallingConvention = CallingConvention.Cdecl)]
-        internal static extern void rs2_config_disable_stream(IntPtr config, int stream, [MarshalAs(UnmanagedType.CustomMarshaler, MarshalTypeRef = typeof(ErrorMarshaler))] out object error);
-
-
-        [DllImport(dllName, CallingConvention = CallingConvention.Cdecl)]
-        internal static extern void rs2_config_disable_indexed_stream(IntPtr config, Stream stream, int index, [MarshalAs(UnmanagedType.CustomMarshaler, MarshalTypeRef = typeof(ErrorMarshaler))] out object error);
-
-
-        [DllImport(dllName, CallingConvention = CallingConvention.Cdecl)]
-        internal static extern void rs2_config_disable_all_streams(IntPtr config, [MarshalAs(UnmanagedType.CustomMarshaler, MarshalTypeRef = typeof(ErrorMarshaler))] out object error);
-
-
-        [DllImport(dllName, CallingConvention = CallingConvention.Cdecl)]
-        internal static extern IntPtr rs2_config_resolve(IntPtr config, IntPtr pipe, [MarshalAs(UnmanagedType.CustomMarshaler, MarshalTypeRef = typeof(ErrorMarshaler))] out object error);
-
-
-        [DllImport(dllName, CallingConvention = CallingConvention.Cdecl)]
-        internal static extern int rs2_config_can_resolve(IntPtr config, IntPtr pipe, [MarshalAs(UnmanagedType.CustomMarshaler, MarshalTypeRef = typeof(ErrorMarshaler))] out object error);
-
-
-#endregion
-
-#region Error Handling
+        internal static extern void rs2_config_enable_stream(IntPtr config, Stream stream, int index, int width, int height, Format format, int framerate, [MarshalAs(UnmanagedType.CustomMarshaler, MarshalTypeRef = typeof(Helpers.ErrorMarshaler))] out object error);
+
+
+        [DllImport(dllName, CallingConvention = CallingConvention.Cdecl)]
+        internal static extern void rs2_config_enable_all_stream(IntPtr config, [MarshalAs(UnmanagedType.CustomMarshaler, MarshalTypeRef = typeof(Helpers.ErrorMarshaler))] out object error);
+
+
+        [DllImport(dllName, CallingConvention = CallingConvention.Cdecl)]
+        internal static extern void rs2_config_enable_device(IntPtr config, [MarshalAs(UnmanagedType.LPStr)] string serial, [MarshalAs(UnmanagedType.CustomMarshaler, MarshalTypeRef = typeof(Helpers.ErrorMarshaler))] out object error);
+
+
+        [DllImport(dllName, CallingConvention = CallingConvention.Cdecl)]
+        internal static extern void rs2_config_enable_device_from_file(IntPtr config, [MarshalAs(UnmanagedType.LPStr)] string file, [MarshalAs(UnmanagedType.CustomMarshaler, MarshalTypeRef = typeof(Helpers.ErrorMarshaler))] out object error);
+
+
+        [DllImport(dllName, CallingConvention = CallingConvention.Cdecl)]
+        internal static extern void rs2_config_enable_record_to_file(IntPtr config, [MarshalAs(UnmanagedType.LPStr)] string file, [MarshalAs(UnmanagedType.CustomMarshaler, MarshalTypeRef = typeof(Helpers.ErrorMarshaler))] out object error);
+
+
+        [DllImport(dllName, CallingConvention = CallingConvention.Cdecl)]
+        internal static extern void rs2_config_disable_stream(IntPtr config, int stream, [MarshalAs(UnmanagedType.CustomMarshaler, MarshalTypeRef = typeof(Helpers.ErrorMarshaler))] out object error);
+
+
+        [DllImport(dllName, CallingConvention = CallingConvention.Cdecl)]
+        internal static extern void rs2_config_disable_indexed_stream(IntPtr config, Stream stream, int index, [MarshalAs(UnmanagedType.CustomMarshaler, MarshalTypeRef = typeof(Helpers.ErrorMarshaler))] out object error);
+
+
+        [DllImport(dllName, CallingConvention = CallingConvention.Cdecl)]
+        internal static extern void rs2_config_disable_all_streams(IntPtr config, [MarshalAs(UnmanagedType.CustomMarshaler, MarshalTypeRef = typeof(Helpers.ErrorMarshaler))] out object error);
+
+
+        [DllImport(dllName, CallingConvention = CallingConvention.Cdecl)]
+        internal static extern IntPtr rs2_config_resolve(IntPtr config, IntPtr pipe, [MarshalAs(UnmanagedType.CustomMarshaler, MarshalTypeRef = typeof(Helpers.ErrorMarshaler))] out object error);
+
+
+        [DllImport(dllName, CallingConvention = CallingConvention.Cdecl)]
+        internal static extern int rs2_config_can_resolve(IntPtr config, IntPtr pipe, [MarshalAs(UnmanagedType.CustomMarshaler, MarshalTypeRef = typeof(Helpers.ErrorMarshaler))] out object error);
+
+
+        #endregion
+
+        #region Error Handling
         [DllImport(dllName, CallingConvention = CallingConvention.Cdecl)]
         internal static extern IntPtr rs2_get_failed_function(IntPtr error);
 
@@ -894,11 +839,8 @@
         internal static extern IntPtr rs2_get_error_message(IntPtr error);
 
         [DllImport(dllName, CallingConvention = CallingConvention.Cdecl)]
-        internal static extern ExceptionType rs2_get_librealsense_exception_type(IntPtr error);
-
-        [DllImport(dllName, CallingConvention = CallingConvention.Cdecl)]
         internal static extern IntPtr rs2_free_error(IntPtr error);
-#endregion
+        #endregion
 
     }
 }