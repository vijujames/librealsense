// License: Apache 2.0. See LICENSE file in root directory.
// Copyright(c) 2015 Intel Corporation. All Rights Reserved.

/////////////////////////////////////////////////////////////////////////////////////////////////////////////
// This set of tests is valid for any number and combination of RealSense cameras, including R200 and F200 //
/////////////////////////////////////////////////////////////////////////////////////////////////////////////

#include "unit-tests-common.h"

TEST_CASE("Device metadata enumerates correctly", "[live]")
{
    auto ctx = make_context(__FUNCTION__);
    // Require at least one device to be plugged in
    std::vector<rs::device> list;
    REQUIRE_NOTHROW(list = ctx.query_devices());
    const int device_count = list.size();
    REQUIRE(device_count > 0);

    // For each device
    for (auto&& dev : list)
    {
        SECTION("supported device metadata strings are nonempty, unsupported ones throw")
        {
            for (auto j = 0; j < RS_CAMERA_INFO_COUNT; ++j) {
                auto is_supported = false;
                REQUIRE_NOTHROW(is_supported = dev.supports(rs_camera_info(j)));
                if (is_supported) REQUIRE(dev.get_camera_info(rs_camera_info(j)) != nullptr);
                else REQUIRE_THROWS_AS(dev.get_camera_info(rs_camera_info(j)), rs::error);
            }
        }
    }
}

////////////////////////////////////////////////////////
// Test basic streaming functionality //
////////////////////////////////////////////////////////
TEST_CASE("Start-Stop stream sequence", "[live]")
{
    // Require at least one device to be plugged in
    auto ctx = make_context(__FUNCTION__);
    std::vector<rs::device> list;
    REQUIRE_NOTHROW(list = ctx.query_devices());
    const int device_count = list.size();
    REQUIRE(device_count > 0);

    rs::util::config config;
    REQUIRE_NOTHROW(config.enable_all(rs::preset::best_quality));

    // For each device
    for (auto&& dev : list)
    {
        // Configure all supported streams to run at 30 frames per second
        auto streams = config.open(dev);

        for (auto i = 0; i < 5; i++)
        {
            // Test sequence
            REQUIRE_NOTHROW(streams.start([](rs_frame * fref) {}));
            REQUIRE_NOTHROW(streams.stop());
        }

        config.disable_all();
    }
}

///////////////////////////////////
// Calibration information tests //
///////////////////////////////////

TEST_CASE("no extrinsic transformation between a stream and itself", "[live]")
{
    // Require at least one device to be plugged in
    auto ctx = make_context(__FUNCTION__);
    std::vector<rs::device> list;
    REQUIRE_NOTHROW(list = ctx.query_devices());
    const int device_count = list.size();
    REQUIRE(device_count > 0);

    // For each device
    for (auto&& dev : list)
    {
        rs_extrinsics extrin;
        try {
            extrin = ctx.get_extrinsics(dev, dev);
        }
        catch (rs::error &e) {
            // if device isn't calibrated, get_extrinsics must error out (according to old comment. Might not be true under new API)
            WARN(e.what());
            continue;
        }

        require_identity_matrix(extrin.rotation);
        require_zero_vector(extrin.translation);
    }
}

TEST_CASE("extrinsic transformation between two streams is a rigid transform", "[live]")
{
    // Require at least one device to be plugged in
    auto ctx = make_context(__FUNCTION__);
    std::vector<rs::device> list;
    REQUIRE_NOTHROW(list = ctx.query_devices());
    const int device_count = list.size();
    REQUIRE(device_count > 0);

    // For each device
    for (int i = 0; i < device_count; ++i)
    {
        auto dev = list[i];
        auto adj_devices = dev.get_adjacent_devices();
        //REQUIRE(dev != nullptr);

        // For every pair of streams
        for (auto j = 0; j < adj_devices.size(); ++j)
        {
            for (int k = j + 1; k < adj_devices.size(); ++k)
            {
                // Extrinsics from A to B should have an orthonormal 3x3 rotation matrix and a translation vector of magnitude less than 10cm
                rs_extrinsics a_to_b;

                try {
                    a_to_b = ctx.get_extrinsics(adj_devices[j], adj_devices[k]);
                }
                catch (rs::error &e) {
                    WARN(e.what());
                    continue;
                }

                require_rotation_matrix(a_to_b.rotation);
                REQUIRE(vector_length(a_to_b.translation) < 0.1f);

                // Extrinsics from B to A should be the inverse of extrinsics from A to B
                rs_extrinsics b_to_a;
                REQUIRE_NOTHROW(b_to_a = ctx.get_extrinsics(adj_devices[k], adj_devices[j]));

                require_transposed(a_to_b.rotation, b_to_a.rotation);
                REQUIRE(b_to_a.rotation[0] * a_to_b.translation[0] + b_to_a.rotation[3] * a_to_b.translation[1] + b_to_a.rotation[6] * a_to_b.translation[2] == Approx(-b_to_a.translation[0]));
                REQUIRE(b_to_a.rotation[1] * a_to_b.translation[0] + b_to_a.rotation[4] * a_to_b.translation[1] + b_to_a.rotation[7] * a_to_b.translation[2] == Approx(-b_to_a.translation[1]));
                REQUIRE(b_to_a.rotation[2] * a_to_b.translation[0] + b_to_a.rotation[5] * a_to_b.translation[1] + b_to_a.rotation[8] * a_to_b.translation[2] == Approx(-b_to_a.translation[2]));
            }
        }
    }
}

TEST_CASE("extrinsic transformations are transitive", "[live]")
{
    // Require at least one device to be plugged in
    auto ctx = make_context(__FUNCTION__);
    std::vector<rs::device> list;
    REQUIRE_NOTHROW(list = ctx.query_devices());
    const int device_count = list.size();
    REQUIRE(device_count > 0);

    // For each device
    for (auto&& dev : list)
    {
        auto adj_devices = dev.get_adjacent_devices();

        // For every set of subdevices
        for (auto a = 0; a < adj_devices.size(); ++a)
        {
            for (auto b = 0; b < adj_devices.size(); ++b)
            {
                for (auto c = 0; c < adj_devices.size(); ++c)
                {
                    // Require that the composition of a_to_b and b_to_c is equal to a_to_c
                    rs_extrinsics a_to_b, b_to_c, a_to_c;

                    try {
                        a_to_b = ctx.get_extrinsics(adj_devices[a], adj_devices[b]);
                        b_to_c = ctx.get_extrinsics(adj_devices[b], adj_devices[c]);
                        a_to_c = ctx.get_extrinsics(adj_devices[a], adj_devices[c]);
                    }
                    catch (rs::error &e)
                    {
                        WARN(e.what());
                        continue;
                    }

                    // a_to_c.rotation == a_to_b.rotation * b_to_c.rotation
                    REQUIRE(a_to_c.rotation[0] == Approx(a_to_b.rotation[0] * b_to_c.rotation[0] + a_to_b.rotation[3] * b_to_c.rotation[1] + a_to_b.rotation[6] * b_to_c.rotation[2]));
                    REQUIRE(a_to_c.rotation[2] == Approx(a_to_b.rotation[2] * b_to_c.rotation[0] + a_to_b.rotation[5] * b_to_c.rotation[1] + a_to_b.rotation[8] * b_to_c.rotation[2]));
                    REQUIRE(a_to_c.rotation[1] == Approx(a_to_b.rotation[1] * b_to_c.rotation[0] + a_to_b.rotation[4] * b_to_c.rotation[1] + a_to_b.rotation[7] * b_to_c.rotation[2]));
                    REQUIRE(a_to_c.rotation[3] == Approx(a_to_b.rotation[0] * b_to_c.rotation[3] + a_to_b.rotation[3] * b_to_c.rotation[4] + a_to_b.rotation[6] * b_to_c.rotation[5]));
                    REQUIRE(a_to_c.rotation[4] == Approx(a_to_b.rotation[1] * b_to_c.rotation[3] + a_to_b.rotation[4] * b_to_c.rotation[4] + a_to_b.rotation[7] * b_to_c.rotation[5]));
                    REQUIRE(a_to_c.rotation[5] == Approx(a_to_b.rotation[2] * b_to_c.rotation[3] + a_to_b.rotation[5] * b_to_c.rotation[4] + a_to_b.rotation[8] * b_to_c.rotation[5]));
                    REQUIRE(a_to_c.rotation[6] == Approx(a_to_b.rotation[0] * b_to_c.rotation[6] + a_to_b.rotation[3] * b_to_c.rotation[7] + a_to_b.rotation[6] * b_to_c.rotation[8]));
                    REQUIRE(a_to_c.rotation[7] == Approx(a_to_b.rotation[1] * b_to_c.rotation[6] + a_to_b.rotation[4] * b_to_c.rotation[7] + a_to_b.rotation[7] * b_to_c.rotation[8]));
                    REQUIRE(a_to_c.rotation[8] == Approx(a_to_b.rotation[2] * b_to_c.rotation[6] + a_to_b.rotation[5] * b_to_c.rotation[7] + a_to_b.rotation[8] * b_to_c.rotation[8]));

                    // a_to_c.translation = a_to_b.transform(b_to_c.translation)
                    REQUIRE(a_to_c.translation[0] == Approx(a_to_b.rotation[0] * b_to_c.translation[0] + a_to_b.rotation[3] * b_to_c.translation[1] + a_to_b.rotation[6] * b_to_c.translation[2] + a_to_b.translation[0]));
                    REQUIRE(a_to_c.translation[1] == Approx(a_to_b.rotation[1] * b_to_c.translation[0] + a_to_b.rotation[4] * b_to_c.translation[1] + a_to_b.rotation[7] * b_to_c.translation[2] + a_to_b.translation[1]));
                    REQUIRE(a_to_c.translation[2] == Approx(a_to_b.rotation[2] * b_to_c.translation[0] + a_to_b.rotation[5] * b_to_c.translation[1] + a_to_b.rotation[8] * b_to_c.translation[2] + a_to_b.translation[2]));
                }
            }
        }
    }
}

// break up
TEST_CASE("streaming modes sanity check", "[live]")
{
    // Require at least one device to be plugged in
    auto ctx = make_context(__FUNCTION__);
    std::vector<rs::device> list;
    REQUIRE_NOTHROW(list = ctx.query_devices());
    const int device_count = list.size();
    REQUIRE(device_count > 0);

    // For each device
    for (auto&& dev : list)
    {
        // make sure they provide at least one streaming mode
        std::vector<rs::stream_profile> stream_profiles;
        REQUIRE_NOTHROW(stream_profiles = dev.get_stream_modes());
        REQUIRE(stream_profiles.size() > 0);

        // for each stream profile provided:
        for (auto profile : stream_profiles) {
            SECTION("check stream profile settings are sane") {
                // require that the settings are sane
                REQUIRE(profile.width >= 320);
                REQUIRE(profile.width <= 1920);
                REQUIRE(profile.height >= 180);
                REQUIRE(profile.height <= 1080);
                REQUIRE(profile.format > RS_FORMAT_ANY);
                REQUIRE(profile.format < RS_FORMAT_COUNT);
                REQUIRE(profile.fps >= 2);
                REQUIRE(profile.fps <= 300);

                // require that we can start streaming this mode
                REQUIRE_NOTHROW(dev.open({ profile }));
                // TODO: make callback confirm stream format/dimensions/framerate
                REQUIRE_NOTHROW(dev.start([](rs_frame * fref) {}));

                // Require that we can disable the stream afterwards
                REQUIRE_NOTHROW(dev.stop());
            }
            SECTION("check stream intrinsics are sane") {
                rs_intrinsics intrin;
                REQUIRE_NOTHROW(intrin = dev.get_intrinsics(profile));

                // Intrinsic width/height must match width/height of streaming mode we requested
                REQUIRE(intrin.width == profile.width);
                REQUIRE(intrin.height == profile.height);

                // Principal point must be within center 20% of image
                REQUIRE(intrin.ppx > profile.width * 0.4f);
                REQUIRE(intrin.ppx < profile.width * 0.6f);
                REQUIRE(intrin.ppy > profile.height * 0.4f);
                REQUIRE(intrin.ppy < profile.height * 0.6f);

                // Focal length must be nonnegative (todo - Refine requirements based on known expected FOV)
                REQUIRE(intrin.fx > 0.0f);
                REQUIRE(intrin.fy > 0.0f);
            }
        }
    }
}

TEST_CASE("check option API", "[live][options]")
{
    // Require at least one device to be plugged in
    auto ctx = make_context(__FUNCTION__);
    std::vector<rs::device> list;
    REQUIRE_NOTHROW(list = ctx.query_devices());
    REQUIRE(list.size() > 0);

    // for each device
    for (auto&& dev : list)
    {
        // for each option
        for (auto i = 0; i < RS_OPTION_COUNT; ++i) {
            auto opt = rs_option(i);
            bool is_opt_supported;
            REQUIRE_NOTHROW(is_opt_supported = dev.supports(opt));


            SECTION("Ranges are sane")
            {
                if (!is_opt_supported)
                {
                    REQUIRE_THROWS_AS(dev.get_option_range(opt), rs::error);
                }
                else
                {
                    rs::option_range range;
                    REQUIRE_NOTHROW(range = dev.get_option_range(opt));

                    // a couple sanity checks
                    REQUIRE(range.min < range.max);
                    REQUIRE(range.min + range.step <= range.max);
                    REQUIRE(range.step > 0);
                    REQUIRE(range.def <= range.max);
                    REQUIRE(range.min <= range.def);

                    // TODO: check that range.def == range.min + k*range.step for some k?
                    // TODO: some sort of bounds checking against constants?
                }
            }
            SECTION("get_option returns a legal value")
            {
                if (!is_opt_supported)
                {
                    REQUIRE_THROWS_AS(dev.get_option(opt), rs::error);
                }
                else
                {
                    auto range = dev.get_option_range(opt);
                    float value;
                    REQUIRE_NOTHROW(value = dev.get_option(opt));

                    // value in range. Do I need to account for epsilon in lt[e]/gt[e] comparisons?
                    REQUIRE(value >= range.min);
                    REQUIRE(value <= range.max);

                    // value doesn't change between two gets (if no additional threads are calling set)
                    REQUIRE(dev.get_option(opt) == Approx(value));

                    // REQUIRE(value == Approx(range.def)); // Not sure if this is a reasonable check
                    // TODO: make sure value == range.min + k*range.step for some k?
                }
            }
            SECTION("set opt doesn't like bad values") {
                if (!is_opt_supported)
                {
                    REQUIRE_THROWS_AS(dev.set_option(opt, 1), rs::error);
                }
                else
                {
                    auto range = dev.get_option_range(opt);

                    // minimum should work, as should maximum
                    REQUIRE_NOTHROW(dev.set_option(opt, range.min));
                    REQUIRE_NOTHROW(dev.set_option(opt, range.max));

                    int n_steps = (range.max - range.min) / range.step;

                    // check a few arbitrary points along the scale
                    REQUIRE_NOTHROW(dev.set_option(opt, range.min + (1 % n_steps)*range.step));
                    REQUIRE_NOTHROW(dev.set_option(opt, range.min + (11 % n_steps)*range.step));
                    REQUIRE_NOTHROW(dev.set_option(opt, range.min + (111 % n_steps)*range.step));
                    REQUIRE_NOTHROW(dev.set_option(opt, range.min + (1111 % n_steps)*range.step));

                    // below min and above max shouldn't work
                    REQUIRE_THROWS_AS(dev.set_option(opt, range.min - range.step), rs::error);
                    REQUIRE_THROWS_AS(dev.set_option(opt, range.max + range.step), rs::error);

                    // make sure requesting value in the range, but not a legal step doesn't work
                    // TODO: maybe something for range.step < 1 ?
                    for (auto j = 1; j < range.step; j++) {
                        CAPTURE(range.step);
                        CAPTURE(j);
                        REQUIRE_THROWS_AS(dev.set_option(opt, range.min + j), rs::error);
                    }
                }
            }
            SECTION("check get/set sequencing works as expected") {
                if (!is_opt_supported) continue;
                auto range = dev.get_option_range(opt);

                // setting a valid value lets you get that value back
                dev.set_option(opt, range.min);
                REQUIRE(dev.get_option(opt) == Approx(range.min));

                // setting an invalid value returns the last set valid value.
                REQUIRE_THROWS(dev.set_option(opt, range.max + range.step));
                REQUIRE(dev.get_option(opt) == Approx(range.min));

                dev.set_option(opt, range.max);
                REQUIRE_THROWS(dev.set_option(opt, range.min - range.step));
                REQUIRE(dev.get_option(opt) == Approx(range.max));

            }
            SECTION("get_description returns a non-empty, non-null string") {
                if (!is_opt_supported) {
                    REQUIRE_THROWS_AS(dev.get_option_description(opt), rs::error);
                }
                else
                {
                    REQUIRE(dev.get_option_description(opt) != nullptr);
                    REQUIRE(std::string(dev.get_option_description(opt)) != std::string(""));
                }
            }
            // TODO: tests for get_option_value_description? possibly too open a function to have useful tests
        }
    }
}

TEST_CASE("a single subdevice can only be opened once, different subdevices can be opened simultaneously", "[live][multicam]")
{
    // Require at least one device to be plugged in
    auto ctx = make_context(__FUNCTION__);
    std::vector<rs::device> list;
    REQUIRE_NOTHROW(list = ctx.query_devices());
    REQUIRE(list.size() > 0);

    SECTION("Single context")
    {
        SECTION("subdevices on a single device")
        {
            for (auto & dev : list)
            {
                SECTION("opening the same subdevice multiple times")
                {
                    auto modes = dev.get_stream_modes();
                    REQUIRE(modes.size() > 0);
                    CAPTURE(modes.front().stream);
                    REQUIRE_NOTHROW(dev.open(modes.front()));

                    SECTION("same mode")
                    {
                        // selected, but not streaming
                        REQUIRE_THROWS_AS(dev.open({ modes.front() }), rs::error);

                        // streaming
                        REQUIRE_NOTHROW(dev.start([](rs_frame * fref) {}));
                        REQUIRE_THROWS_AS(dev.open({ modes.front() }), rs::error);
                    }

                    SECTION("different modes")
                    {
                        if (modes.size() == 1)
                        {
                            WARN("device " << dev.get_camera_info(RS_CAMERA_INFO_DEVICE_NAME) << " S/N: " << dev.get_camera_info(RS_CAMERA_INFO_DEVICE_SERIAL_NUMBER) << " w/ FW v" << dev.get_camera_info(RS_CAMERA_INFO_CAMERA_FIRMWARE_VERSION) << ":");
                            WARN("subdevice has only 1 supported streaming mode. Skipping Same Subdevice, different modes test.");
                        }
                        else
                        {
                            // selected, but not streaming
                            REQUIRE_THROWS_AS(dev.open({ modes[1] }), rs::error);

                            // streaming
                            REQUIRE_NOTHROW(dev.start([](rs_frame * fref) {}));
                            REQUIRE_THROWS_AS(dev.open({ modes[1] }), rs::error);
                        }
                    }

                    REQUIRE_NOTHROW(dev.stop());
                }
                // TODO: Move
                SECTION("opening different subdevices") {
<<<<<<< HEAD
                    for (auto&& subdevice1 : dev.query_adjacent_devices())
                    {
                        for (auto&& subdevice2 : dev.query_adjacent_devices())
=======
                    for (auto&& subdevice1 : dev.get_adjacent_devices()) 
                    {
                        for (auto&& subdevice2 : dev.get_adjacent_devices()) 
>>>>>>> b0e9c657
                        {
                            if (subdevice1 == subdevice2)
                                continue;

                            // get first lock
                            REQUIRE_NOTHROW(subdevice1.open(subdevice1.get_stream_modes().front()));

                            // selected, but not streaming
                            {
                                CAPTURE(subdevice2.get_stream_modes().front().stream);
                                REQUIRE_NOTHROW(subdevice2.open(subdevice2.get_stream_modes().front()));
                                REQUIRE_NOTHROW(subdevice2.start([](rs_frame * fref) {}));
                                REQUIRE_NOTHROW(subdevice2.stop());
                            }

                            // streaming
                            {
                                REQUIRE_NOTHROW(subdevice1.start([](rs_frame * fref) {}));
                                REQUIRE_NOTHROW(subdevice2.open(subdevice2.get_stream_modes().front()));
                                REQUIRE_NOTHROW(subdevice2.start([](rs_frame * fref) {}));
                                // stop streaming in opposite order just to be sure that works too
                                REQUIRE_NOTHROW(subdevice1.stop());
                                REQUIRE_NOTHROW(subdevice2.stop());
                            }
                        }
                    }
                }
            }
        }
        SECTION("multiple devices")
        {
            if (list.size() == 1)
            {
                WARN("Only one device connected. Skipping multi-device test");
            }
            else
            {
                for (auto & dev1 : list)
                {
                    for (auto & dev2 : list)
                    {
                        // couldn't think of a better way to compare the two...
                        if (dev1 == dev2)
                            continue;

                        REQUIRE_NOTHROW(dev1.open(dev1.get_stream_modes().front()));
                        REQUIRE_NOTHROW(dev2.open(dev2.get_stream_modes().front()));

                        REQUIRE_NOTHROW(dev1.start([](rs_frame * fref) {}));
                        REQUIRE_NOTHROW(dev2.start([](rs_frame * fref) {}));
                        REQUIRE_NOTHROW(dev1.stop());
                        REQUIRE_NOTHROW(dev2.stop());
                    }
                }
            }
        }
    }

    SECTION("two contexts")
    {
        auto ctx2 = make_context("two_contexts");
        std::vector<rs::device> list2;
        REQUIRE_NOTHROW(list2 = ctx2.query_devices());
        REQUIRE(list2.size() == list.size());
        SECTION("subdevices on a single device")
        {
            for (auto&& dev1 : list)
            {
                for (auto&& dev2 : list2)
                {
                    if (dev1 == dev2)
                    {
                        SECTION("same subdevice") {
                            // get modes
                            std::vector<rs::stream_profile> modes1, modes2;
                            REQUIRE_NOTHROW(modes1 = dev1.get_stream_modes());
                            REQUIRE_NOTHROW(modes2 = dev2.get_stream_modes());
                            REQUIRE(modes1.size() > 0);
                            REQUIRE(modes1.size() == modes2.size());
                            // require that the lists are the same (disregarding order)
                            for (auto profile : modes1) {
                                REQUIRE(std::any_of(begin(modes2), end(modes2), [&](const rs::stream_profile & p)
                                {
                                    return profile == p;
                                }));
                            }

                            // grab first lock
                            CAPTURE(modes1.front().stream);
                            REQUIRE_NOTHROW(dev1.open(modes1.front()));

                            SECTION("same mode")
                            {
                                // selected, but not streaming
                                REQUIRE_THROWS_AS(dev2.open({ modes1.front() }), rs::error);

                                // streaming
                                REQUIRE_NOTHROW(dev1.start([](rs_frame * fref) {}));
                                REQUIRE_THROWS_AS(dev2.open({ modes1.front() }), rs::error);
                            }
                            SECTION("different modes")
                            {
                                if (modes1.size() == 1)
                                {
                                    WARN("device " << dev1.get_camera_info(RS_CAMERA_INFO_DEVICE_NAME) << " S/N: " << dev1.get_camera_info(RS_CAMERA_INFO_DEVICE_SERIAL_NUMBER) << " w/ FW v" << dev1.get_camera_info(RS_CAMERA_INFO_CAMERA_FIRMWARE_VERSION) << ":");
                                    WARN("Device has only 1 supported streaming mode. Skipping Same Subdevice, different modes test.");
                                }
                                else
                                {
                                    // selected, but not streaming
                                    REQUIRE_THROWS_AS(dev2.open({ modes1[1] }), rs::error);

                                    // streaming
                                    REQUIRE_NOTHROW(dev1.start([](rs_frame * fref) {}));
                                    REQUIRE_THROWS_AS(dev2.open({ modes1[1] }), rs::error);
                                }
                            }
                            REQUIRE_NOTHROW(dev1.stop());
                        }
                    }
                    else
                    {
                        SECTION("different subdevice")
                        {
                            // get first lock
                            REQUIRE_NOTHROW(dev1.open(dev1.get_stream_modes().front()));

                            // selected, but not streaming
                            {
                                CAPTURE(dev2.get_stream_modes().front().stream);
                                REQUIRE_NOTHROW(dev2.open(dev2.get_stream_modes().front()));
                                REQUIRE_NOTHROW(dev2.start([](rs_frame * fref) {}));
                                REQUIRE_NOTHROW(dev2.stop());
                            }

                            // streaming
                            {
                                REQUIRE_NOTHROW(dev1.start([](rs_frame * fref) {}));
                                REQUIRE_NOTHROW(dev2.open(dev2.get_stream_modes().front()));
                                REQUIRE_NOTHROW(dev2.start([](rs_frame * fref) {}));
                                // stop streaming in opposite order just to be sure that works too
                                REQUIRE_NOTHROW(dev1.stop());
                                REQUIRE_NOTHROW(dev2.stop());
                            }
                        }
                    }
                }
            }
        }
        SECTION("subdevices on separate devices")
        {
            if (list.size() == 1)
            {
                WARN("Only one device connected. Skipping multi-device test");
            }
            else
            {
                for (auto & dev1 : list)
                {
                    for (auto & dev2 : list2)
                    {

                        if (dev1 == dev2)
                            continue;

                        // get modes
                        std::vector<rs::stream_profile> modes1, modes2;
                        REQUIRE_NOTHROW(modes1 = dev1.get_stream_modes());
                        REQUIRE_NOTHROW(modes2 = dev2.get_stream_modes());
                        REQUIRE(modes1.size() > 0);
                        REQUIRE(modes2.size() > 0);

                        // grab first lock
                        CAPTURE(modes1.front().stream);
                        CAPTURE(dev1.get_camera_info(RS_CAMERA_INFO_DEVICE_NAME));
                        CAPTURE(dev1.get_camera_info(RS_CAMERA_INFO_DEVICE_SERIAL_NUMBER));
                        CAPTURE(dev2.get_camera_info(RS_CAMERA_INFO_DEVICE_NAME));
                        CAPTURE(dev2.get_camera_info(RS_CAMERA_INFO_DEVICE_SERIAL_NUMBER));
                        REQUIRE_NOTHROW(dev1.open(modes1.front()));

                        // try to acquire second lock

                        // selected, but not streaming
                        {
                            REQUIRE_NOTHROW(dev2.open({ modes2.front() }));
                            REQUIRE_NOTHROW(dev2.start([](rs_frame * fref) {}));
                            REQUIRE_NOTHROW(dev2.stop());
                        }

                        // streaming
                        {
                            REQUIRE_NOTHROW(dev1.start([](rs_frame * fref) {}));
                            REQUIRE_NOTHROW(dev2.open({ modes2.front() }));
                            REQUIRE_NOTHROW(dev2.start([](rs_frame * fref) {}));
                            // stop streaming in opposite order just to be sure that works too
                            REQUIRE_NOTHROW(dev1.stop());
                            REQUIRE_NOTHROW(dev2.stop());
                        }
                    }
                }
            }
        }
    }
}

TEST_CASE("All suggested profiles can be opened", "[live]") {
    // Require at least one device to be plugged in
    auto ctx = make_context(__FUNCTION__);
    std::vector<rs::device> list;
    REQUIRE_NOTHROW(list = ctx.query_devices());
    REQUIRE(list.size() > 0);

    for (auto && subdevice : list) {
        std::vector<rs::stream_profile> modes;
        REQUIRE_NOTHROW(modes = subdevice.get_stream_modes());

        REQUIRE(modes.size() > 0);
        WARN(subdevice.get_camera_info(RS_CAMERA_INFO_MODULE_NAME));
        for (int i = 0; i < modes.size(); i+=1) {
            //CAPTURE(rs_subdevice(subdevice));
            CAPTURE(modes[i].format);
            CAPTURE(modes[i].fps);
            CAPTURE(modes[i].height);
            CAPTURE(modes[i].width);
            CAPTURE(modes[i].stream);

            rs::streaming_lock lock;
            REQUIRE_NOTHROW(lock = subdevice.open({ modes[i] }));
            REQUIRE_NOTHROW(lock.start([](rs_frame * fref) {}));
            REQUIRE_NOTHROW(lock.stop());
        }
    }
}

class AC_Mock_Device
{
public:
    struct Streaming_lock_type {
        bool result;

        Streaming_lock_type(bool r) : result(r) {};
        template<class T> void start(T callback) { REQUIRE(result == true); };
    };

    AC_Mock_Device(std::vector<rs::stream_profile> modes) : modes(std::move(modes)), expected() {};
    void set_expected(std::vector<rs::stream_profile> profiles) { expected = profiles; };

    std::vector<AC_Mock_Device> get_adjacent_devices() const { return{ *this }; }
    std::vector<rs::stream_profile> get_stream_modes() const { return modes; };
    bool open(std::vector<rs::stream_profile> profiles) const {
        for (auto & profile : profiles) {
            if (profile.has_wildcards()) return false;
            if (std::none_of(begin(expected), end(expected), [&profile](const rs::stream_profile &p) {return p.match(profile); }))
                return false;
        }
        return true;
    }
    rs_intrinsics get_intrinsics(rs::stream_profile profile) const {
        return{ 0, 0, 0.0, 0.0, 0.0, 0.0, RS_DISTORTION_COUNT,{ 0.0, 0.0, 0.0, 0.0, 0.0 } };
    }
    const char * get_camera_info(rs_camera_info info) const {
        switch (info) {
        case RS_CAMERA_INFO_MODULE_NAME: return "Dummy Module";
        default: return "";
        }
    }
private:
    std::vector<rs::stream_profile> modes, expected;
};

TEST_CASE("Auto-complete feature works", "[offline][rs::util::config]") {
    // dummy device can provide the following profiles:
    AC_Mock_Device dev({ { RS_STREAM_DEPTH   , 640, 240,  10, RS_FORMAT_Z16 },
                      { RS_STREAM_DEPTH   , 640, 240,  30, RS_FORMAT_Z16 },
                      { RS_STREAM_DEPTH   , 640, 240, 110, RS_FORMAT_Z16 },
                      { RS_STREAM_DEPTH   , 640, 480,  10, RS_FORMAT_Z16 },
                      { RS_STREAM_DEPTH   , 640, 480,  30, RS_FORMAT_Z16 },
                      { RS_STREAM_INFRARED, 640, 240,  10, RS_FORMAT_Y8  },
                      { RS_STREAM_INFRARED, 640, 240,  30, RS_FORMAT_Y8  },
                      { RS_STREAM_INFRARED, 640, 240, 110, RS_FORMAT_Y8  },
                      { RS_STREAM_INFRARED, 640, 480,  10, RS_FORMAT_Y8  },
                      { RS_STREAM_INFRARED, 640, 480,  30, RS_FORMAT_Y8  },
                      { RS_STREAM_INFRARED, 640, 480, 200, RS_FORMAT_Y8  } });
    rs::util::Config<AC_Mock_Device> config;
    
    struct Test { 
        std::vector<rs::stream_profile> given,       // We give these profiles to the config class
                                        expected;    // pool of profiles the config class can return. Leave empty if auto-completer is expected to fail
    };
    std::vector<Test> tests = {
        // Test 0 (Depth always has RS_FORMAT_Z16)
        { { { RS_STREAM_DEPTH   ,   0,   0,   0, RS_FORMAT_ANY } },   // given
          { { RS_STREAM_DEPTH   ,   0,   0,   0, RS_FORMAT_Z16 } } }, // expected
        // Test 1 (IR always has RS_FORMAT_Y8)
        { { { RS_STREAM_INFRARED,   0,   0,   0, RS_FORMAT_ANY } },   // given
          { { RS_STREAM_INFRARED,   0,   0,   0, RS_FORMAT_Y8  } } }, // expected
        // Test 2 (No 200 fps depth)
        { { { RS_STREAM_DEPTH   ,   0,   0, 200, RS_FORMAT_ANY } },   // given
          { } },                                                      // expected
        // Test 3 (Can request 200 fps IR)
        { { { RS_STREAM_INFRARED,   0,   0, 200, RS_FORMAT_ANY } },   // given
          { { RS_STREAM_INFRARED,   0,   0, 200, RS_FORMAT_ANY } } }, // expected
        // Test 4 (requesting IR@200fps + depth fails
        { { { RS_STREAM_INFRARED,   0,   0, 200, RS_FORMAT_ANY }, { RS_STREAM_DEPTH   ,   0,   0,   0, RS_FORMAT_ANY } },   // given
          { } },                                                                                                            // expected
        // Test 5 (Can't do 640x480@110fps a)
        { { { RS_STREAM_INFRARED, 640, 480, 110, RS_FORMAT_ANY } },   // given
          { } },                                                      // expected
        // Test 6 (Can't do 640x480@110fps b)
        { { { RS_STREAM_DEPTH   , 640, 480,   0, RS_FORMAT_ANY }, { RS_STREAM_INFRARED,   0,   0, 110, RS_FORMAT_ANY } },   // given
          { } },                                                                                                            // expected
        // Test 7 (Pull extra details from second stream a)
        { { { RS_STREAM_DEPTH   , 640, 480,   0, RS_FORMAT_ANY }, { RS_STREAM_INFRARED,   0,   0,  30, RS_FORMAT_ANY } },   // given
          { { RS_STREAM_DEPTH   , 640, 480,  30, RS_FORMAT_ANY }, { RS_STREAM_INFRARED, 640, 480,  30, RS_FORMAT_ANY } } }, // expected
        // Test 8 (Pull extra details from second stream b) [IR also supports 200, could fail if that gets selected]
        { { { RS_STREAM_INFRARED, 640, 480,   0, RS_FORMAT_ANY }, { RS_STREAM_DEPTH   ,   0,   0,   0, RS_FORMAT_ANY } },   // given
          { { RS_STREAM_INFRARED, 640, 480,  10, RS_FORMAT_ANY }, { RS_STREAM_INFRARED, 640, 480,  30, RS_FORMAT_ANY },     // expected - options for IR stream
            { RS_STREAM_DEPTH   , 640, 480,  10, RS_FORMAT_ANY }, { RS_STREAM_DEPTH   , 640, 480,  30, RS_FORMAT_ANY } } }  // expected - options for depth stream
    };

    for (int i=0; i<tests.size(); ++i)
    {
        config.disable_all();
        for (auto & profile : tests[i].given) {
            config.enable_stream(profile.stream, profile.width, profile.height, profile.fps, profile.format);
        }
        dev.set_expected(tests[i].expected);
        CAPTURE(i);
        if (tests[i].expected.size() == 0) {
            REQUIRE_THROWS_AS(config.open(dev), std::runtime_error);
        }
        else
        {
            rs::util::Config<AC_Mock_Device>::multistream results;
            REQUIRE_NOTHROW(results = config.open(dev));
            // REQUIRE()s are in here
            results.start(0);
        }
    }
}<|MERGE_RESOLUTION|>--- conflicted
+++ resolved
@@ -441,15 +441,9 @@
                 }
                 // TODO: Move
                 SECTION("opening different subdevices") {
-<<<<<<< HEAD
-                    for (auto&& subdevice1 : dev.query_adjacent_devices())
-                    {
-                        for (auto&& subdevice2 : dev.query_adjacent_devices())
-=======
                     for (auto&& subdevice1 : dev.get_adjacent_devices()) 
                     {
                         for (auto&& subdevice2 : dev.get_adjacent_devices()) 
->>>>>>> b0e9c657
                         {
                             if (subdevice1 == subdevice2)
                                 continue;
@@ -463,6 +457,7 @@
                                 REQUIRE_NOTHROW(subdevice2.open(subdevice2.get_stream_modes().front()));
                                 REQUIRE_NOTHROW(subdevice2.start([](rs_frame * fref) {}));
                                 REQUIRE_NOTHROW(subdevice2.stop());
+                                REQUIRE_NOTHROW(subdevice2.close());
                             }
 
                             // streaming
@@ -473,7 +468,10 @@
                                 // stop streaming in opposite order just to be sure that works too
                                 REQUIRE_NOTHROW(subdevice1.stop());
                                 REQUIRE_NOTHROW(subdevice2.stop());
+                                REQUIRE_NOTHROW(subdevice2.close());
                             }
+
+                            REQUIRE_NOTHROW(subdevice1.close());
                         }
                     }
                 }
@@ -502,6 +500,9 @@
                         REQUIRE_NOTHROW(dev2.start([](rs_frame * fref) {}));
                         REQUIRE_NOTHROW(dev1.stop());
                         REQUIRE_NOTHROW(dev2.stop());
+
+                        REQUIRE_NOTHROW(dev1.close());
+                        REQUIRE_NOTHROW(dev2.close());
                     }
                 }
             }
@@ -583,6 +584,7 @@
                                 REQUIRE_NOTHROW(dev2.open(dev2.get_stream_modes().front()));
                                 REQUIRE_NOTHROW(dev2.start([](rs_frame * fref) {}));
                                 REQUIRE_NOTHROW(dev2.stop());
+                                REQUIRE_NOTHROW(dev2.close());
                             }
 
                             // streaming
@@ -593,6 +595,9 @@
                                 // stop streaming in opposite order just to be sure that works too
                                 REQUIRE_NOTHROW(dev1.stop());
                                 REQUIRE_NOTHROW(dev2.stop());
+
+                                REQUIRE_NOTHROW(dev1.close());
+                                REQUIRE_NOTHROW(dev2.close());
                             }
                         }
                     }
@@ -637,6 +642,7 @@
                             REQUIRE_NOTHROW(dev2.open({ modes2.front() }));
                             REQUIRE_NOTHROW(dev2.start([](rs_frame * fref) {}));
                             REQUIRE_NOTHROW(dev2.stop());
+                            REQUIRE_NOTHROW(dev2.close());
                         }
 
                         // streaming
@@ -647,7 +653,10 @@
                             // stop streaming in opposite order just to be sure that works too
                             REQUIRE_NOTHROW(dev1.stop());
                             REQUIRE_NOTHROW(dev2.stop());
+                            REQUIRE_NOTHROW(dev2.close());
                         }
+
+                        REQUIRE_NOTHROW(dev1.close());
                     }
                 }
             }
@@ -676,10 +685,10 @@
             CAPTURE(modes[i].width);
             CAPTURE(modes[i].stream);
 
-            rs::streaming_lock lock;
-            REQUIRE_NOTHROW(lock = subdevice.open({ modes[i] }));
-            REQUIRE_NOTHROW(lock.start([](rs_frame * fref) {}));
-            REQUIRE_NOTHROW(lock.stop());
+            REQUIRE_NOTHROW(subdevice.open({ modes[i] }));
+            REQUIRE_NOTHROW(subdevice.start([](rs_frame * fref) {}));
+            REQUIRE_NOTHROW(subdevice.stop());
+            REQUIRE_NOTHROW(subdevice.close());
         }
     }
 }
@@ -687,14 +696,7 @@
 class AC_Mock_Device
 {
 public:
-    struct Streaming_lock_type {
-        bool result;
-
-        Streaming_lock_type(bool r) : result(r) {};
-        template<class T> void start(T callback) { REQUIRE(result == true); };
-    };
-
-    AC_Mock_Device(std::vector<rs::stream_profile> modes) : modes(std::move(modes)), expected() {};
+    AC_Mock_Device(std::vector<rs::stream_profile> modes, bool result) : result(result), modes(std::move(modes)), expected() {};
     void set_expected(std::vector<rs::stream_profile> profiles) { expected = profiles; };
 
     std::vector<AC_Mock_Device> get_adjacent_devices() const { return{ *this }; }
@@ -707,6 +709,7 @@
         }
         return true;
     }
+
     rs_intrinsics get_intrinsics(rs::stream_profile profile) const {
         return{ 0, 0, 0.0, 0.0, 0.0, 0.0, RS_DISTORTION_COUNT,{ 0.0, 0.0, 0.0, 0.0, 0.0 } };
     }
@@ -716,8 +719,16 @@
         default: return "";
         }
     }
+
+    template<class T>
+    void start(T callback) const
+    {
+        REQUIRE(result == true);
+    }
+
 private:
     std::vector<rs::stream_profile> modes, expected;
+    bool result;
 };
 
 TEST_CASE("Auto-complete feature works", "[offline][rs::util::config]") {
@@ -732,7 +743,7 @@
                       { RS_STREAM_INFRARED, 640, 240, 110, RS_FORMAT_Y8  },
                       { RS_STREAM_INFRARED, 640, 480,  10, RS_FORMAT_Y8  },
                       { RS_STREAM_INFRARED, 640, 480,  30, RS_FORMAT_Y8  },
-                      { RS_STREAM_INFRARED, 640, 480, 200, RS_FORMAT_Y8  } });
+                      { RS_STREAM_INFRARED, 640, 480, 200, RS_FORMAT_Y8  } }, true);
     rs::util::Config<AC_Mock_Device> config;
     
     struct Test { 
